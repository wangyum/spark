== Physical Plan ==
TakeOrderedAndProject (105)
+- Union (104)
   :- * HashAggregate (61)
   :  +- Exchange (60)
   :     +- * HashAggregate (59)
   :        +- * Project (58)
   :           +- * SortMergeJoin Inner (57)
   :              :- * Project (51)
   :              :  +- * BroadcastHashJoin Inner BuildRight (50)
   :              :     :- * SortMergeJoin LeftSemi (48)
   :              :     :  :- * Sort (29)
   :              :     :  :  +- Exchange (28)
   :              :     :  :     +- * Project (27)
   :              :     :  :        +- * SortMergeJoin LeftSemi (26)
   :              :     :  :           :- * Sort (5)
   :              :     :  :           :  +- Exchange (4)
   :              :     :  :           :     +- * Filter (3)
   :              :     :  :           :        +- * ColumnarToRow (2)
   :              :     :  :           :           +- Scan parquet spark_catalog.default.catalog_sales (1)
   :              :     :  :           +- * Sort (25)
   :              :     :  :              +- * Project (24)
   :              :     :  :                 +- * Filter (23)
   :              :     :  :                    +- * HashAggregate (22)
   :              :     :  :                       +- * HashAggregate (21)
   :              :     :  :                          +- * Project (20)
   :              :     :  :                             +- * SortMergeJoin Inner (19)
   :              :     :  :                                :- * Sort (13)
   :              :     :  :                                :  +- Exchange (12)
   :              :     :  :                                :     +- * Project (11)
   :              :     :  :                                :        +- * BroadcastHashJoin Inner BuildRight (10)
   :              :     :  :                                :           :- * Filter (8)
   :              :     :  :                                :           :  +- * ColumnarToRow (7)
   :              :     :  :                                :           :     +- Scan parquet spark_catalog.default.store_sales (6)
   :              :     :  :                                :           +- ReusedExchange (9)
   :              :     :  :                                +- * Sort (18)
   :              :     :  :                                   +- Exchange (17)
   :              :     :  :                                      +- * Filter (16)
   :              :     :  :                                         +- * ColumnarToRow (15)
   :              :     :  :                                            +- Scan parquet spark_catalog.default.item (14)
   :              :     :  +- * Sort (47)
   :              :     :     +- * Project (46)
   :              :     :        +- * Filter (45)
   :              :     :           +- * HashAggregate (44)
   :              :     :              +- * HashAggregate (43)
   :              :     :                 +- * Project (42)
   :              :     :                    +- * SortMergeJoin Inner (41)
   :              :     :                       :- * Sort (35)
   :              :     :                       :  +- Exchange (34)
   :              :     :                       :     +- * Project (33)
   :              :     :                       :        +- * Filter (32)
   :              :     :                       :           +- * ColumnarToRow (31)
   :              :     :                       :              +- Scan parquet spark_catalog.default.store_sales (30)
   :              :     :                       +- * Sort (40)
   :              :     :                          +- Exchange (39)
   :              :     :                             +- * Filter (38)
   :              :     :                                +- * ColumnarToRow (37)
   :              :     :                                   +- Scan parquet spark_catalog.default.customer (36)
   :              :     +- ReusedExchange (49)
<<<<<<< HEAD
   :              +- * SortMergeJoin LeftSemi (68)
   :                 :- * Sort (56)
   :                 :  +- Exchange (55)
   :                 :     +- * Filter (54)
   :                 :        +- * ColumnarToRow (53)
   :                 :           +- Scan parquet spark_catalog.default.customer (52)
   :                 +- * Sort (67)
   :                    +- * Project (66)
   :                       +- * Filter (65)
   :                          +- * HashAggregate (64)
   :                             +- * HashAggregate (63)
   :                                +- * Project (62)
   :                                   +- * SortMergeJoin Inner (61)
   :                                      :- * Sort (58)
   :                                      :  +- ReusedExchange (57)
   :                                      +- * Sort (60)
   :                                         +- ReusedExchange (59)
   +- * HashAggregate (127)
      +- Exchange (126)
         +- * HashAggregate (125)
            +- * Project (124)
               +- * SortMergeJoin Inner (123)
                  :- * Project (108)
                  :  +- * BroadcastHashJoin Inner BuildRight (107)
                  :     :- * SortMergeJoin LeftSemi (105)
                  :     :  :- * Sort (93)
                  :     :  :  +- Exchange (92)
                  :     :  :     +- * Project (91)
                  :     :  :        +- * SortMergeJoin LeftSemi (90)
                  :     :  :           :- * Sort (78)
                  :     :  :           :  +- Exchange (77)
                  :     :  :           :     +- * Filter (76)
                  :     :  :           :        +- * ColumnarToRow (75)
                  :     :  :           :           +- Scan parquet spark_catalog.default.web_sales (74)
                  :     :  :           +- * Sort (89)
                  :     :  :              +- * Project (88)
                  :     :  :                 +- * Filter (87)
                  :     :  :                    +- * HashAggregate (86)
                  :     :  :                       +- * HashAggregate (85)
                  :     :  :                          +- * Project (84)
                  :     :  :                             +- * SortMergeJoin Inner (83)
                  :     :  :                                :- * Sort (80)
                  :     :  :                                :  +- ReusedExchange (79)
                  :     :  :                                +- * Sort (82)
                  :     :  :                                   +- ReusedExchange (81)
                  :     :  +- * Sort (104)
                  :     :     +- * Project (103)
                  :     :        +- * Filter (102)
                  :     :           +- * HashAggregate (101)
                  :     :              +- * HashAggregate (100)
                  :     :                 +- * Project (99)
                  :     :                    +- * SortMergeJoin Inner (98)
                  :     :                       :- * Sort (95)
                  :     :                       :  +- ReusedExchange (94)
                  :     :                       +- * Sort (97)
                  :     :                          +- ReusedExchange (96)
                  :     +- ReusedExchange (106)
                  +- * SortMergeJoin LeftSemi (122)
                     :- * Sort (110)
                     :  +- ReusedExchange (109)
                     +- * Sort (121)
                        +- * Project (120)
                           +- * Filter (119)
                              +- * HashAggregate (118)
                                 +- * HashAggregate (117)
                                    +- * Project (116)
                                       +- * SortMergeJoin Inner (115)
                                          :- * Sort (112)
                                          :  +- ReusedExchange (111)
                                          +- * Sort (114)
                                             +- ReusedExchange (113)
=======
   :              +- * Sort (56)
   :                 +- Exchange (55)
   :                    +- * Filter (54)
   :                       +- * ColumnarToRow (53)
   :                          +- Scan parquet default.customer (52)
   +- * HashAggregate (103)
      +- Exchange (102)
         +- * HashAggregate (101)
            +- * Project (100)
               +- * SortMergeJoin Inner (99)
                  :- * Project (96)
                  :  +- * BroadcastHashJoin Inner BuildRight (95)
                  :     :- * SortMergeJoin LeftSemi (93)
                  :     :  :- * Sort (81)
                  :     :  :  +- Exchange (80)
                  :     :  :     +- * Project (79)
                  :     :  :        +- * SortMergeJoin LeftSemi (78)
                  :     :  :           :- * Sort (66)
                  :     :  :           :  +- Exchange (65)
                  :     :  :           :     +- * Filter (64)
                  :     :  :           :        +- * ColumnarToRow (63)
                  :     :  :           :           +- Scan parquet default.web_sales (62)
                  :     :  :           +- * Sort (77)
                  :     :  :              +- * Project (76)
                  :     :  :                 +- * Filter (75)
                  :     :  :                    +- * HashAggregate (74)
                  :     :  :                       +- * HashAggregate (73)
                  :     :  :                          +- * Project (72)
                  :     :  :                             +- * SortMergeJoin Inner (71)
                  :     :  :                                :- * Sort (68)
                  :     :  :                                :  +- ReusedExchange (67)
                  :     :  :                                +- * Sort (70)
                  :     :  :                                   +- ReusedExchange (69)
                  :     :  +- * Sort (92)
                  :     :     +- * Project (91)
                  :     :        +- * Filter (90)
                  :     :           +- * HashAggregate (89)
                  :     :              +- * HashAggregate (88)
                  :     :                 +- * Project (87)
                  :     :                    +- * SortMergeJoin Inner (86)
                  :     :                       :- * Sort (83)
                  :     :                       :  +- ReusedExchange (82)
                  :     :                       +- * Sort (85)
                  :     :                          +- ReusedExchange (84)
                  :     +- ReusedExchange (94)
                  +- * Sort (98)
                     +- ReusedExchange (97)
>>>>>>> 2ffd9892


(1) Scan parquet spark_catalog.default.catalog_sales
Output [5]: [cs_bill_customer_sk#1, cs_item_sk#2, cs_quantity#3, cs_list_price#4, cs_sold_date_sk#5]
Batched: true
Location: InMemoryFileIndex []
PartitionFilters: [isnotnull(cs_sold_date_sk#5), dynamicpruningexpression(cs_sold_date_sk#5 IN dynamicpruning#6)]
PushedFilters: [IsNotNull(cs_bill_customer_sk)]
ReadSchema: struct<cs_bill_customer_sk:int,cs_item_sk:int,cs_quantity:int,cs_list_price:decimal(7,2)>

(2) ColumnarToRow [codegen id : 1]
Input [5]: [cs_bill_customer_sk#1, cs_item_sk#2, cs_quantity#3, cs_list_price#4, cs_sold_date_sk#5]

(3) Filter [codegen id : 1]
Input [5]: [cs_bill_customer_sk#1, cs_item_sk#2, cs_quantity#3, cs_list_price#4, cs_sold_date_sk#5]
Condition : isnotnull(cs_bill_customer_sk#1)

(4) Exchange
Input [5]: [cs_bill_customer_sk#1, cs_item_sk#2, cs_quantity#3, cs_list_price#4, cs_sold_date_sk#5]
Arguments: hashpartitioning(cs_item_sk#2, 5), ENSURE_REQUIREMENTS, [plan_id=1]

(5) Sort [codegen id : 2]
Input [5]: [cs_bill_customer_sk#1, cs_item_sk#2, cs_quantity#3, cs_list_price#4, cs_sold_date_sk#5]
Arguments: [cs_item_sk#2 ASC NULLS FIRST], false, 0

(6) Scan parquet spark_catalog.default.store_sales
Output [2]: [ss_item_sk#7, ss_sold_date_sk#8]
Batched: true
Location: InMemoryFileIndex []
PartitionFilters: [isnotnull(ss_sold_date_sk#8), dynamicpruningexpression(ss_sold_date_sk#8 IN dynamicpruning#9)]
PushedFilters: [IsNotNull(ss_item_sk)]
ReadSchema: struct<ss_item_sk:int>

(7) ColumnarToRow [codegen id : 4]
Input [2]: [ss_item_sk#7, ss_sold_date_sk#8]

(8) Filter [codegen id : 4]
Input [2]: [ss_item_sk#7, ss_sold_date_sk#8]
Condition : isnotnull(ss_item_sk#7)

<<<<<<< HEAD
(9) ReusedExchange [Reuses operator id: 139]
Output [2]: [d_date_sk#10, d_date#11]
=======
(9) ReusedExchange [Reuses operator id: 115]
Output [2]: [d_date_sk#11, d_date#12]
>>>>>>> 2ffd9892

(10) BroadcastHashJoin [codegen id : 4]
Left keys [1]: [ss_sold_date_sk#8]
Right keys [1]: [d_date_sk#10]
Join type: Inner
Join condition: None

(11) Project [codegen id : 4]
Output [2]: [ss_item_sk#7, d_date#11]
Input [4]: [ss_item_sk#7, ss_sold_date_sk#8, d_date_sk#10, d_date#11]

(12) Exchange
Input [2]: [ss_item_sk#7, d_date#11]
Arguments: hashpartitioning(ss_item_sk#7, 5), ENSURE_REQUIREMENTS, [plan_id=2]

(13) Sort [codegen id : 5]
Input [2]: [ss_item_sk#7, d_date#11]
Arguments: [ss_item_sk#7 ASC NULLS FIRST], false, 0

(14) Scan parquet spark_catalog.default.item
Output [2]: [i_item_sk#12, i_item_desc#13]
Batched: true
Location [not included in comparison]/{warehouse_dir}/item]
PushedFilters: [IsNotNull(i_item_sk)]
ReadSchema: struct<i_item_sk:int,i_item_desc:string>

(15) ColumnarToRow [codegen id : 6]
Input [2]: [i_item_sk#12, i_item_desc#13]

(16) Filter [codegen id : 6]
Input [2]: [i_item_sk#12, i_item_desc#13]
Condition : isnotnull(i_item_sk#12)

(17) Exchange
Input [2]: [i_item_sk#12, i_item_desc#13]
Arguments: hashpartitioning(i_item_sk#12, 5), ENSURE_REQUIREMENTS, [plan_id=3]

(18) Sort [codegen id : 7]
Input [2]: [i_item_sk#12, i_item_desc#13]
Arguments: [i_item_sk#12 ASC NULLS FIRST], false, 0

(19) SortMergeJoin [codegen id : 8]
Left keys [1]: [ss_item_sk#7]
Right keys [1]: [i_item_sk#12]
Join type: Inner
Join condition: None

(20) Project [codegen id : 8]
Output [3]: [d_date#11, i_item_sk#12, substr(i_item_desc#13, 1, 30) AS _groupingexpression#14]
Input [4]: [ss_item_sk#7, d_date#11, i_item_sk#12, i_item_desc#13]

(21) HashAggregate [codegen id : 8]
Input [3]: [d_date#11, i_item_sk#12, _groupingexpression#14]
Keys [3]: [_groupingexpression#14, i_item_sk#12, d_date#11]
Functions [1]: [partial_count(1)]
Aggregate Attributes [1]: [count#15]
Results [4]: [_groupingexpression#14, i_item_sk#12, d_date#11, count#16]

(22) HashAggregate [codegen id : 8]
Input [4]: [_groupingexpression#14, i_item_sk#12, d_date#11, count#16]
Keys [3]: [_groupingexpression#14, i_item_sk#12, d_date#11]
Functions [1]: [count(1)]
Aggregate Attributes [1]: [count(1)#17]
Results [2]: [i_item_sk#12 AS item_sk#18, count(1)#17 AS cnt#19]

(23) Filter [codegen id : 8]
Input [2]: [item_sk#18, cnt#19]
Condition : (cnt#19 > 4)

(24) Project [codegen id : 8]
Output [1]: [item_sk#18]
Input [2]: [item_sk#18, cnt#19]

(25) Sort [codegen id : 8]
Input [1]: [item_sk#18]
Arguments: [item_sk#18 ASC NULLS FIRST], false, 0

(26) SortMergeJoin [codegen id : 9]
Left keys [1]: [cs_item_sk#2]
Right keys [1]: [item_sk#18]
Join type: LeftSemi
Join condition: None

(27) Project [codegen id : 9]
Output [4]: [cs_bill_customer_sk#1, cs_quantity#3, cs_list_price#4, cs_sold_date_sk#5]
Input [5]: [cs_bill_customer_sk#1, cs_item_sk#2, cs_quantity#3, cs_list_price#4, cs_sold_date_sk#5]

(28) Exchange
Input [4]: [cs_bill_customer_sk#1, cs_quantity#3, cs_list_price#4, cs_sold_date_sk#5]
Arguments: hashpartitioning(cs_bill_customer_sk#1, 5), ENSURE_REQUIREMENTS, [plan_id=4]

(29) Sort [codegen id : 10]
Input [4]: [cs_bill_customer_sk#1, cs_quantity#3, cs_list_price#4, cs_sold_date_sk#5]
Arguments: [cs_bill_customer_sk#1 ASC NULLS FIRST], false, 0

(30) Scan parquet spark_catalog.default.store_sales
Output [4]: [ss_customer_sk#20, ss_quantity#21, ss_sales_price#22, ss_sold_date_sk#23]
Batched: true
Location [not included in comparison]/{warehouse_dir}/store_sales]
PushedFilters: [IsNotNull(ss_customer_sk)]
ReadSchema: struct<ss_customer_sk:int,ss_quantity:int,ss_sales_price:decimal(7,2)>

(31) ColumnarToRow [codegen id : 11]
Input [4]: [ss_customer_sk#20, ss_quantity#21, ss_sales_price#22, ss_sold_date_sk#23]

(32) Filter [codegen id : 11]
Input [4]: [ss_customer_sk#20, ss_quantity#21, ss_sales_price#22, ss_sold_date_sk#23]
Condition : isnotnull(ss_customer_sk#20)

(33) Project [codegen id : 11]
Output [3]: [ss_customer_sk#20, ss_quantity#21, ss_sales_price#22]
Input [4]: [ss_customer_sk#20, ss_quantity#21, ss_sales_price#22, ss_sold_date_sk#23]

(34) Exchange
Input [3]: [ss_customer_sk#20, ss_quantity#21, ss_sales_price#22]
Arguments: hashpartitioning(ss_customer_sk#20, 5), ENSURE_REQUIREMENTS, [plan_id=5]

(35) Sort [codegen id : 12]
Input [3]: [ss_customer_sk#20, ss_quantity#21, ss_sales_price#22]
Arguments: [ss_customer_sk#20 ASC NULLS FIRST], false, 0

(36) Scan parquet spark_catalog.default.customer
Output [1]: [c_customer_sk#24]
Batched: true
Location [not included in comparison]/{warehouse_dir}/customer]
PushedFilters: [IsNotNull(c_customer_sk)]
ReadSchema: struct<c_customer_sk:int>

(37) ColumnarToRow [codegen id : 13]
Input [1]: [c_customer_sk#24]

(38) Filter [codegen id : 13]
Input [1]: [c_customer_sk#24]
Condition : isnotnull(c_customer_sk#24)

(39) Exchange
Input [1]: [c_customer_sk#24]
Arguments: hashpartitioning(c_customer_sk#24, 5), ENSURE_REQUIREMENTS, [plan_id=6]

(40) Sort [codegen id : 14]
Input [1]: [c_customer_sk#24]
Arguments: [c_customer_sk#24 ASC NULLS FIRST], false, 0

(41) SortMergeJoin [codegen id : 15]
Left keys [1]: [ss_customer_sk#20]
Right keys [1]: [c_customer_sk#24]
Join type: Inner
Join condition: None

(42) Project [codegen id : 15]
Output [3]: [ss_quantity#21, ss_sales_price#22, c_customer_sk#24]
Input [4]: [ss_customer_sk#20, ss_quantity#21, ss_sales_price#22, c_customer_sk#24]

(43) HashAggregate [codegen id : 15]
Input [3]: [ss_quantity#21, ss_sales_price#22, c_customer_sk#24]
Keys [1]: [c_customer_sk#24]
Functions [1]: [partial_sum((cast(ss_quantity#21 as decimal(10,0)) * ss_sales_price#22))]
Aggregate Attributes [2]: [sum#25, isEmpty#26]
Results [3]: [c_customer_sk#24, sum#27, isEmpty#28]

(44) HashAggregate [codegen id : 15]
Input [3]: [c_customer_sk#24, sum#27, isEmpty#28]
Keys [1]: [c_customer_sk#24]
Functions [1]: [sum((cast(ss_quantity#21 as decimal(10,0)) * ss_sales_price#22))]
Aggregate Attributes [1]: [sum((cast(ss_quantity#21 as decimal(10,0)) * ss_sales_price#22))#29]
Results [2]: [c_customer_sk#24, sum((cast(ss_quantity#21 as decimal(10,0)) * ss_sales_price#22))#29 AS ssales#30]

(45) Filter [codegen id : 15]
Input [2]: [c_customer_sk#24, ssales#30]
Condition : (isnotnull(ssales#30) AND (cast(ssales#30 as decimal(38,8)) > (0.500000 * Subquery scalar-subquery#31, [id=#32])))

(46) Project [codegen id : 15]
Output [1]: [c_customer_sk#24]
Input [2]: [c_customer_sk#24, ssales#30]

(47) Sort [codegen id : 15]
Input [1]: [c_customer_sk#24]
Arguments: [c_customer_sk#24 ASC NULLS FIRST], false, 0

(48) SortMergeJoin [codegen id : 17]
Left keys [1]: [cs_bill_customer_sk#1]
Right keys [1]: [c_customer_sk#24]
Join type: LeftSemi
Join condition: None

<<<<<<< HEAD
(49) ReusedExchange [Reuses operator id: 134]
Output [1]: [d_date_sk#33]
=======
(49) ReusedExchange [Reuses operator id: 110]
Output [1]: [d_date_sk#39]
>>>>>>> 2ffd9892

(50) BroadcastHashJoin [codegen id : 17]
Left keys [1]: [cs_sold_date_sk#5]
Right keys [1]: [d_date_sk#33]
Join type: Inner
Join condition: None

(51) Project [codegen id : 17]
Output [3]: [cs_bill_customer_sk#1, cs_quantity#3, cs_list_price#4]
Input [5]: [cs_bill_customer_sk#1, cs_quantity#3, cs_list_price#4, cs_sold_date_sk#5, d_date_sk#33]

(52) Scan parquet spark_catalog.default.customer
Output [3]: [c_customer_sk#34, c_first_name#35, c_last_name#36]
Batched: true
Location [not included in comparison]/{warehouse_dir}/customer]
PushedFilters: [IsNotNull(c_customer_sk)]
ReadSchema: struct<c_customer_sk:int,c_first_name:string,c_last_name:string>

(53) ColumnarToRow [codegen id : 18]
Input [3]: [c_customer_sk#34, c_first_name#35, c_last_name#36]

(54) Filter [codegen id : 18]
Input [3]: [c_customer_sk#34, c_first_name#35, c_last_name#36]
Condition : isnotnull(c_customer_sk#34)

(55) Exchange
Input [3]: [c_customer_sk#34, c_first_name#35, c_last_name#36]
Arguments: hashpartitioning(c_customer_sk#34, 5), ENSURE_REQUIREMENTS, [plan_id=7]

(56) Sort [codegen id : 19]
Input [3]: [c_customer_sk#34, c_first_name#35, c_last_name#36]
Arguments: [c_customer_sk#34 ASC NULLS FIRST], false, 0

<<<<<<< HEAD
(57) ReusedExchange [Reuses operator id: 34]
Output [3]: [ss_customer_sk#20, ss_quantity#21, ss_sales_price#22]

(58) Sort [codegen id : 21]
Input [3]: [ss_customer_sk#20, ss_quantity#21, ss_sales_price#22]
Arguments: [ss_customer_sk#20 ASC NULLS FIRST], false, 0

(59) ReusedExchange [Reuses operator id: 39]
Output [1]: [c_customer_sk#24]

(60) Sort [codegen id : 23]
Input [1]: [c_customer_sk#24]
Arguments: [c_customer_sk#24 ASC NULLS FIRST], false, 0

(61) SortMergeJoin [codegen id : 24]
Left keys [1]: [ss_customer_sk#20]
Right keys [1]: [c_customer_sk#24]
Join type: Inner
Join condition: None

(62) Project [codegen id : 24]
Output [3]: [ss_quantity#21, ss_sales_price#22, c_customer_sk#24]
Input [4]: [ss_customer_sk#20, ss_quantity#21, ss_sales_price#22, c_customer_sk#24]

(63) HashAggregate [codegen id : 24]
Input [3]: [ss_quantity#21, ss_sales_price#22, c_customer_sk#24]
Keys [1]: [c_customer_sk#24]
Functions [1]: [partial_sum((cast(ss_quantity#21 as decimal(10,0)) * ss_sales_price#22))]
Aggregate Attributes [2]: [sum#25, isEmpty#26]
Results [3]: [c_customer_sk#24, sum#27, isEmpty#28]

(64) HashAggregate [codegen id : 24]
Input [3]: [c_customer_sk#24, sum#27, isEmpty#28]
Keys [1]: [c_customer_sk#24]
Functions [1]: [sum((cast(ss_quantity#21 as decimal(10,0)) * ss_sales_price#22))]
Aggregate Attributes [1]: [sum((cast(ss_quantity#21 as decimal(10,0)) * ss_sales_price#22))#29]
Results [2]: [c_customer_sk#24, sum((cast(ss_quantity#21 as decimal(10,0)) * ss_sales_price#22))#29 AS ssales#30]

(65) Filter [codegen id : 24]
Input [2]: [c_customer_sk#24, ssales#30]
Condition : (isnotnull(ssales#30) AND (cast(ssales#30 as decimal(38,8)) > (0.500000 * ReusedSubquery Subquery scalar-subquery#31, [id=#32])))

(66) Project [codegen id : 24]
Output [1]: [c_customer_sk#24]
Input [2]: [c_customer_sk#24, ssales#30]

(67) Sort [codegen id : 24]
Input [1]: [c_customer_sk#24]
Arguments: [c_customer_sk#24 ASC NULLS FIRST], false, 0

(68) SortMergeJoin [codegen id : 25]
Left keys [1]: [c_customer_sk#34]
Right keys [1]: [c_customer_sk#24]
Join type: LeftSemi
Join condition: None

(69) SortMergeJoin [codegen id : 26]
=======
(57) SortMergeJoin [codegen id : 20]
>>>>>>> 2ffd9892
Left keys [1]: [cs_bill_customer_sk#1]
Right keys [1]: [c_customer_sk#34]
Join type: Inner
Join condition: None

<<<<<<< HEAD
(70) Project [codegen id : 26]
Output [4]: [cs_quantity#3, cs_list_price#4, c_first_name#35, c_last_name#36]
Input [6]: [cs_bill_customer_sk#1, cs_quantity#3, cs_list_price#4, c_customer_sk#34, c_first_name#35, c_last_name#36]

(71) HashAggregate [codegen id : 26]
Input [4]: [cs_quantity#3, cs_list_price#4, c_first_name#35, c_last_name#36]
Keys [2]: [c_last_name#36, c_first_name#35]
Functions [1]: [partial_sum((cast(cs_quantity#3 as decimal(10,0)) * cs_list_price#4))]
Aggregate Attributes [2]: [sum#37, isEmpty#38]
Results [4]: [c_last_name#36, c_first_name#35, sum#39, isEmpty#40]

(72) Exchange
Input [4]: [c_last_name#36, c_first_name#35, sum#39, isEmpty#40]
Arguments: hashpartitioning(c_last_name#36, c_first_name#35, 5), ENSURE_REQUIREMENTS, [plan_id=8]

(73) HashAggregate [codegen id : 27]
Input [4]: [c_last_name#36, c_first_name#35, sum#39, isEmpty#40]
Keys [2]: [c_last_name#36, c_first_name#35]
Functions [1]: [sum((cast(cs_quantity#3 as decimal(10,0)) * cs_list_price#4))]
Aggregate Attributes [1]: [sum((cast(cs_quantity#3 as decimal(10,0)) * cs_list_price#4))#41]
Results [3]: [c_last_name#36, c_first_name#35, sum((cast(cs_quantity#3 as decimal(10,0)) * cs_list_price#4))#41 AS sales#42]

(74) Scan parquet spark_catalog.default.web_sales
Output [5]: [ws_item_sk#43, ws_bill_customer_sk#44, ws_quantity#45, ws_list_price#46, ws_sold_date_sk#47]
=======
(58) Project [codegen id : 20]
Output [4]: [cs_quantity#3, cs_list_price#4, c_first_name#41, c_last_name#42]
Input [6]: [cs_bill_customer_sk#1, cs_quantity#3, cs_list_price#4, c_customer_sk#40, c_first_name#41, c_last_name#42]

(59) HashAggregate [codegen id : 20]
Input [4]: [cs_quantity#3, cs_list_price#4, c_first_name#41, c_last_name#42]
Keys [2]: [c_last_name#42, c_first_name#41]
Functions [1]: [partial_sum(CheckOverflow((promote_precision(cast(cs_quantity#3 as decimal(12,2))) * promote_precision(cast(cs_list_price#4 as decimal(12,2)))), DecimalType(18,2)))]
Aggregate Attributes [2]: [sum#44, isEmpty#45]
Results [4]: [c_last_name#42, c_first_name#41, sum#46, isEmpty#47]

(60) Exchange
Input [4]: [c_last_name#42, c_first_name#41, sum#46, isEmpty#47]
Arguments: hashpartitioning(c_last_name#42, c_first_name#41, 5), ENSURE_REQUIREMENTS, [id=#48]

(61) HashAggregate [codegen id : 21]
Input [4]: [c_last_name#42, c_first_name#41, sum#46, isEmpty#47]
Keys [2]: [c_last_name#42, c_first_name#41]
Functions [1]: [sum(CheckOverflow((promote_precision(cast(cs_quantity#3 as decimal(12,2))) * promote_precision(cast(cs_list_price#4 as decimal(12,2)))), DecimalType(18,2)))]
Aggregate Attributes [1]: [sum(CheckOverflow((promote_precision(cast(cs_quantity#3 as decimal(12,2))) * promote_precision(cast(cs_list_price#4 as decimal(12,2)))), DecimalType(18,2)))#49]
Results [3]: [c_last_name#42, c_first_name#41, sum(CheckOverflow((promote_precision(cast(cs_quantity#3 as decimal(12,2))) * promote_precision(cast(cs_list_price#4 as decimal(12,2)))), DecimalType(18,2)))#49 AS sales#50]

(62) Scan parquet default.web_sales
Output [5]: [ws_item_sk#51, ws_bill_customer_sk#52, ws_quantity#53, ws_list_price#54, ws_sold_date_sk#55]
>>>>>>> 2ffd9892
Batched: true
Location: InMemoryFileIndex []
PartitionFilters: [isnotnull(ws_sold_date_sk#47), dynamicpruningexpression(ws_sold_date_sk#47 IN dynamicpruning#6)]
PushedFilters: [IsNotNull(ws_bill_customer_sk)]
ReadSchema: struct<ws_item_sk:int,ws_bill_customer_sk:int,ws_quantity:int,ws_list_price:decimal(7,2)>

<<<<<<< HEAD
(75) ColumnarToRow [codegen id : 28]
Input [5]: [ws_item_sk#43, ws_bill_customer_sk#44, ws_quantity#45, ws_list_price#46, ws_sold_date_sk#47]

(76) Filter [codegen id : 28]
Input [5]: [ws_item_sk#43, ws_bill_customer_sk#44, ws_quantity#45, ws_list_price#46, ws_sold_date_sk#47]
Condition : isnotnull(ws_bill_customer_sk#44)

(77) Exchange
Input [5]: [ws_item_sk#43, ws_bill_customer_sk#44, ws_quantity#45, ws_list_price#46, ws_sold_date_sk#47]
Arguments: hashpartitioning(ws_item_sk#43, 5), ENSURE_REQUIREMENTS, [plan_id=9]

(78) Sort [codegen id : 29]
Input [5]: [ws_item_sk#43, ws_bill_customer_sk#44, ws_quantity#45, ws_list_price#46, ws_sold_date_sk#47]
Arguments: [ws_item_sk#43 ASC NULLS FIRST], false, 0

(79) ReusedExchange [Reuses operator id: 12]
Output [2]: [ss_item_sk#7, d_date#11]

(80) Sort [codegen id : 32]
Input [2]: [ss_item_sk#7, d_date#11]
Arguments: [ss_item_sk#7 ASC NULLS FIRST], false, 0

(81) ReusedExchange [Reuses operator id: 17]
Output [2]: [i_item_sk#12, i_item_desc#13]

(82) Sort [codegen id : 34]
Input [2]: [i_item_sk#12, i_item_desc#13]
Arguments: [i_item_sk#12 ASC NULLS FIRST], false, 0

(83) SortMergeJoin [codegen id : 35]
Left keys [1]: [ss_item_sk#7]
Right keys [1]: [i_item_sk#12]
Join type: Inner
Join condition: None

(84) Project [codegen id : 35]
Output [3]: [d_date#11, i_item_sk#12, substr(i_item_desc#13, 1, 30) AS _groupingexpression#14]
Input [4]: [ss_item_sk#7, d_date#11, i_item_sk#12, i_item_desc#13]

(85) HashAggregate [codegen id : 35]
Input [3]: [d_date#11, i_item_sk#12, _groupingexpression#14]
Keys [3]: [_groupingexpression#14, i_item_sk#12, d_date#11]
=======
(63) ColumnarToRow [codegen id : 22]
Input [5]: [ws_item_sk#51, ws_bill_customer_sk#52, ws_quantity#53, ws_list_price#54, ws_sold_date_sk#55]

(64) Filter [codegen id : 22]
Input [5]: [ws_item_sk#51, ws_bill_customer_sk#52, ws_quantity#53, ws_list_price#54, ws_sold_date_sk#55]
Condition : isnotnull(ws_bill_customer_sk#52)

(65) Exchange
Input [5]: [ws_item_sk#51, ws_bill_customer_sk#52, ws_quantity#53, ws_list_price#54, ws_sold_date_sk#55]
Arguments: hashpartitioning(ws_item_sk#51, 5), ENSURE_REQUIREMENTS, [id=#56]

(66) Sort [codegen id : 23]
Input [5]: [ws_item_sk#51, ws_bill_customer_sk#52, ws_quantity#53, ws_list_price#54, ws_sold_date_sk#55]
Arguments: [ws_item_sk#51 ASC NULLS FIRST], false, 0

(67) ReusedExchange [Reuses operator id: 12]
Output [2]: [ss_item_sk#8, d_date#12]

(68) Sort [codegen id : 26]
Input [2]: [ss_item_sk#8, d_date#12]
Arguments: [ss_item_sk#8 ASC NULLS FIRST], false, 0

(69) ReusedExchange [Reuses operator id: 17]
Output [2]: [i_item_sk#14, i_item_desc#15]

(70) Sort [codegen id : 28]
Input [2]: [i_item_sk#14, i_item_desc#15]
Arguments: [i_item_sk#14 ASC NULLS FIRST], false, 0

(71) SortMergeJoin [codegen id : 29]
Left keys [1]: [ss_item_sk#8]
Right keys [1]: [i_item_sk#14]
Join condition: None

(72) Project [codegen id : 29]
Output [3]: [d_date#12, i_item_sk#14, substr(i_item_desc#15, 1, 30) AS _groupingexpression#17]
Input [4]: [ss_item_sk#8, d_date#12, i_item_sk#14, i_item_desc#15]

(73) HashAggregate [codegen id : 29]
Input [3]: [d_date#12, i_item_sk#14, _groupingexpression#17]
Keys [3]: [_groupingexpression#17, i_item_sk#14, d_date#12]
>>>>>>> 2ffd9892
Functions [1]: [partial_count(1)]
Aggregate Attributes [1]: [count#15]
Results [4]: [_groupingexpression#14, i_item_sk#12, d_date#11, count#16]

<<<<<<< HEAD
(86) HashAggregate [codegen id : 35]
Input [4]: [_groupingexpression#14, i_item_sk#12, d_date#11, count#16]
Keys [3]: [_groupingexpression#14, i_item_sk#12, d_date#11]
=======
(74) HashAggregate [codegen id : 29]
Input [4]: [_groupingexpression#17, i_item_sk#14, d_date#12, count#19]
Keys [3]: [_groupingexpression#17, i_item_sk#14, d_date#12]
>>>>>>> 2ffd9892
Functions [1]: [count(1)]
Aggregate Attributes [1]: [count(1)#17]
Results [2]: [i_item_sk#12 AS item_sk#18, count(1)#17 AS cnt#19]

<<<<<<< HEAD
(87) Filter [codegen id : 35]
Input [2]: [item_sk#18, cnt#19]
Condition : (cnt#19 > 4)

(88) Project [codegen id : 35]
Output [1]: [item_sk#18]
Input [2]: [item_sk#18, cnt#19]

(89) Sort [codegen id : 35]
Input [1]: [item_sk#18]
Arguments: [item_sk#18 ASC NULLS FIRST], false, 0

(90) SortMergeJoin [codegen id : 36]
Left keys [1]: [ws_item_sk#43]
Right keys [1]: [item_sk#18]
Join type: LeftSemi
Join condition: None

(91) Project [codegen id : 36]
Output [4]: [ws_bill_customer_sk#44, ws_quantity#45, ws_list_price#46, ws_sold_date_sk#47]
Input [5]: [ws_item_sk#43, ws_bill_customer_sk#44, ws_quantity#45, ws_list_price#46, ws_sold_date_sk#47]

(92) Exchange
Input [4]: [ws_bill_customer_sk#44, ws_quantity#45, ws_list_price#46, ws_sold_date_sk#47]
Arguments: hashpartitioning(ws_bill_customer_sk#44, 5), ENSURE_REQUIREMENTS, [plan_id=10]

(93) Sort [codegen id : 37]
Input [4]: [ws_bill_customer_sk#44, ws_quantity#45, ws_list_price#46, ws_sold_date_sk#47]
Arguments: [ws_bill_customer_sk#44 ASC NULLS FIRST], false, 0

(94) ReusedExchange [Reuses operator id: 34]
Output [3]: [ss_customer_sk#20, ss_quantity#21, ss_sales_price#22]

(95) Sort [codegen id : 39]
Input [3]: [ss_customer_sk#20, ss_quantity#21, ss_sales_price#22]
Arguments: [ss_customer_sk#20 ASC NULLS FIRST], false, 0

(96) ReusedExchange [Reuses operator id: 39]
Output [1]: [c_customer_sk#24]

(97) Sort [codegen id : 41]
Input [1]: [c_customer_sk#24]
Arguments: [c_customer_sk#24 ASC NULLS FIRST], false, 0

(98) SortMergeJoin [codegen id : 42]
Left keys [1]: [ss_customer_sk#20]
Right keys [1]: [c_customer_sk#24]
Join type: Inner
Join condition: None

(99) Project [codegen id : 42]
Output [3]: [ss_quantity#21, ss_sales_price#22, c_customer_sk#24]
Input [4]: [ss_customer_sk#20, ss_quantity#21, ss_sales_price#22, c_customer_sk#24]

(100) HashAggregate [codegen id : 42]
Input [3]: [ss_quantity#21, ss_sales_price#22, c_customer_sk#24]
Keys [1]: [c_customer_sk#24]
Functions [1]: [partial_sum((cast(ss_quantity#21 as decimal(10,0)) * ss_sales_price#22))]
Aggregate Attributes [2]: [sum#25, isEmpty#26]
Results [3]: [c_customer_sk#24, sum#27, isEmpty#28]

(101) HashAggregate [codegen id : 42]
Input [3]: [c_customer_sk#24, sum#27, isEmpty#28]
Keys [1]: [c_customer_sk#24]
Functions [1]: [sum((cast(ss_quantity#21 as decimal(10,0)) * ss_sales_price#22))]
Aggregate Attributes [1]: [sum((cast(ss_quantity#21 as decimal(10,0)) * ss_sales_price#22))#29]
Results [2]: [c_customer_sk#24, sum((cast(ss_quantity#21 as decimal(10,0)) * ss_sales_price#22))#29 AS ssales#30]

(102) Filter [codegen id : 42]
Input [2]: [c_customer_sk#24, ssales#30]
Condition : (isnotnull(ssales#30) AND (cast(ssales#30 as decimal(38,8)) > (0.500000 * ReusedSubquery Subquery scalar-subquery#31, [id=#32])))

(103) Project [codegen id : 42]
Output [1]: [c_customer_sk#24]
Input [2]: [c_customer_sk#24, ssales#30]

(104) Sort [codegen id : 42]
Input [1]: [c_customer_sk#24]
Arguments: [c_customer_sk#24 ASC NULLS FIRST], false, 0

(105) SortMergeJoin [codegen id : 44]
Left keys [1]: [ws_bill_customer_sk#44]
Right keys [1]: [c_customer_sk#24]
Join type: LeftSemi
Join condition: None

(106) ReusedExchange [Reuses operator id: 134]
Output [1]: [d_date_sk#48]

(107) BroadcastHashJoin [codegen id : 44]
Left keys [1]: [ws_sold_date_sk#47]
Right keys [1]: [d_date_sk#48]
Join type: Inner
Join condition: None

(108) Project [codegen id : 44]
Output [3]: [ws_bill_customer_sk#44, ws_quantity#45, ws_list_price#46]
Input [5]: [ws_bill_customer_sk#44, ws_quantity#45, ws_list_price#46, ws_sold_date_sk#47, d_date_sk#48]

(109) ReusedExchange [Reuses operator id: 55]
Output [3]: [c_customer_sk#49, c_first_name#50, c_last_name#51]

(110) Sort [codegen id : 46]
Input [3]: [c_customer_sk#49, c_first_name#50, c_last_name#51]
Arguments: [c_customer_sk#49 ASC NULLS FIRST], false, 0

(111) ReusedExchange [Reuses operator id: 34]
Output [3]: [ss_customer_sk#20, ss_quantity#21, ss_sales_price#22]

(112) Sort [codegen id : 48]
Input [3]: [ss_customer_sk#20, ss_quantity#21, ss_sales_price#22]
Arguments: [ss_customer_sk#20 ASC NULLS FIRST], false, 0

(113) ReusedExchange [Reuses operator id: 39]
Output [1]: [c_customer_sk#24]

(114) Sort [codegen id : 50]
Input [1]: [c_customer_sk#24]
Arguments: [c_customer_sk#24 ASC NULLS FIRST], false, 0

(115) SortMergeJoin [codegen id : 51]
Left keys [1]: [ss_customer_sk#20]
Right keys [1]: [c_customer_sk#24]
Join type: Inner
Join condition: None

(116) Project [codegen id : 51]
Output [3]: [ss_quantity#21, ss_sales_price#22, c_customer_sk#24]
Input [4]: [ss_customer_sk#20, ss_quantity#21, ss_sales_price#22, c_customer_sk#24]

(117) HashAggregate [codegen id : 51]
Input [3]: [ss_quantity#21, ss_sales_price#22, c_customer_sk#24]
Keys [1]: [c_customer_sk#24]
Functions [1]: [partial_sum((cast(ss_quantity#21 as decimal(10,0)) * ss_sales_price#22))]
Aggregate Attributes [2]: [sum#25, isEmpty#26]
Results [3]: [c_customer_sk#24, sum#27, isEmpty#28]

(118) HashAggregate [codegen id : 51]
Input [3]: [c_customer_sk#24, sum#27, isEmpty#28]
Keys [1]: [c_customer_sk#24]
Functions [1]: [sum((cast(ss_quantity#21 as decimal(10,0)) * ss_sales_price#22))]
Aggregate Attributes [1]: [sum((cast(ss_quantity#21 as decimal(10,0)) * ss_sales_price#22))#29]
Results [2]: [c_customer_sk#24, sum((cast(ss_quantity#21 as decimal(10,0)) * ss_sales_price#22))#29 AS ssales#30]

(119) Filter [codegen id : 51]
Input [2]: [c_customer_sk#24, ssales#30]
Condition : (isnotnull(ssales#30) AND (cast(ssales#30 as decimal(38,8)) > (0.500000 * ReusedSubquery Subquery scalar-subquery#31, [id=#32])))

(120) Project [codegen id : 51]
Output [1]: [c_customer_sk#24]
Input [2]: [c_customer_sk#24, ssales#30]

(121) Sort [codegen id : 51]
Input [1]: [c_customer_sk#24]
Arguments: [c_customer_sk#24 ASC NULLS FIRST], false, 0

(122) SortMergeJoin [codegen id : 52]
Left keys [1]: [c_customer_sk#49]
Right keys [1]: [c_customer_sk#24]
Join type: LeftSemi
Join condition: None

(123) SortMergeJoin [codegen id : 53]
Left keys [1]: [ws_bill_customer_sk#44]
Right keys [1]: [c_customer_sk#49]
Join type: Inner
Join condition: None

(124) Project [codegen id : 53]
Output [4]: [ws_quantity#45, ws_list_price#46, c_first_name#50, c_last_name#51]
Input [6]: [ws_bill_customer_sk#44, ws_quantity#45, ws_list_price#46, c_customer_sk#49, c_first_name#50, c_last_name#51]

(125) HashAggregate [codegen id : 53]
Input [4]: [ws_quantity#45, ws_list_price#46, c_first_name#50, c_last_name#51]
Keys [2]: [c_last_name#51, c_first_name#50]
Functions [1]: [partial_sum((cast(ws_quantity#45 as decimal(10,0)) * ws_list_price#46))]
Aggregate Attributes [2]: [sum#52, isEmpty#53]
Results [4]: [c_last_name#51, c_first_name#50, sum#54, isEmpty#55]

(126) Exchange
Input [4]: [c_last_name#51, c_first_name#50, sum#54, isEmpty#55]
Arguments: hashpartitioning(c_last_name#51, c_first_name#50, 5), ENSURE_REQUIREMENTS, [plan_id=11]

(127) HashAggregate [codegen id : 54]
Input [4]: [c_last_name#51, c_first_name#50, sum#54, isEmpty#55]
Keys [2]: [c_last_name#51, c_first_name#50]
Functions [1]: [sum((cast(ws_quantity#45 as decimal(10,0)) * ws_list_price#46))]
Aggregate Attributes [1]: [sum((cast(ws_quantity#45 as decimal(10,0)) * ws_list_price#46))#56]
Results [3]: [c_last_name#51, c_first_name#50, sum((cast(ws_quantity#45 as decimal(10,0)) * ws_list_price#46))#56 AS sales#57]
=======
(75) Filter [codegen id : 29]
Input [2]: [item_sk#21, cnt#22]
Condition : (cnt#22 > 4)

(76) Project [codegen id : 29]
Output [1]: [item_sk#21]
Input [2]: [item_sk#21, cnt#22]

(77) Sort [codegen id : 29]
Input [1]: [item_sk#21]
Arguments: [item_sk#21 ASC NULLS FIRST], false, 0

(78) SortMergeJoin [codegen id : 30]
Left keys [1]: [ws_item_sk#51]
Right keys [1]: [item_sk#21]
Join condition: None

(79) Project [codegen id : 30]
Output [4]: [ws_bill_customer_sk#52, ws_quantity#53, ws_list_price#54, ws_sold_date_sk#55]
Input [5]: [ws_item_sk#51, ws_bill_customer_sk#52, ws_quantity#53, ws_list_price#54, ws_sold_date_sk#55]

(80) Exchange
Input [4]: [ws_bill_customer_sk#52, ws_quantity#53, ws_list_price#54, ws_sold_date_sk#55]
Arguments: hashpartitioning(ws_bill_customer_sk#52, 5), ENSURE_REQUIREMENTS, [id=#57]

(81) Sort [codegen id : 31]
Input [4]: [ws_bill_customer_sk#52, ws_quantity#53, ws_list_price#54, ws_sold_date_sk#55]
Arguments: [ws_bill_customer_sk#52 ASC NULLS FIRST], false, 0

(82) ReusedExchange [Reuses operator id: 34]
Output [3]: [ss_customer_sk#24, ss_quantity#25, ss_sales_price#26]

(83) Sort [codegen id : 33]
Input [3]: [ss_customer_sk#24, ss_quantity#25, ss_sales_price#26]
Arguments: [ss_customer_sk#24 ASC NULLS FIRST], false, 0

(84) ReusedExchange [Reuses operator id: 39]
Output [1]: [c_customer_sk#29]

(85) Sort [codegen id : 35]
Input [1]: [c_customer_sk#29]
Arguments: [c_customer_sk#29 ASC NULLS FIRST], false, 0

(86) SortMergeJoin [codegen id : 36]
Left keys [1]: [ss_customer_sk#24]
Right keys [1]: [c_customer_sk#29]
Join condition: None

(87) Project [codegen id : 36]
Output [3]: [ss_quantity#25, ss_sales_price#26, c_customer_sk#29]
Input [4]: [ss_customer_sk#24, ss_quantity#25, ss_sales_price#26, c_customer_sk#29]

(88) HashAggregate [codegen id : 36]
Input [3]: [ss_quantity#25, ss_sales_price#26, c_customer_sk#29]
Keys [1]: [c_customer_sk#29]
Functions [1]: [partial_sum(CheckOverflow((promote_precision(cast(ss_quantity#25 as decimal(12,2))) * promote_precision(cast(ss_sales_price#26 as decimal(12,2)))), DecimalType(18,2)))]
Aggregate Attributes [2]: [sum#58, isEmpty#59]
Results [3]: [c_customer_sk#29, sum#60, isEmpty#61]

(89) HashAggregate [codegen id : 36]
Input [3]: [c_customer_sk#29, sum#60, isEmpty#61]
Keys [1]: [c_customer_sk#29]
Functions [1]: [sum(CheckOverflow((promote_precision(cast(ss_quantity#25 as decimal(12,2))) * promote_precision(cast(ss_sales_price#26 as decimal(12,2)))), DecimalType(18,2)))]
Aggregate Attributes [1]: [sum(CheckOverflow((promote_precision(cast(ss_quantity#25 as decimal(12,2))) * promote_precision(cast(ss_sales_price#26 as decimal(12,2)))), DecimalType(18,2)))#35]
Results [2]: [c_customer_sk#29, sum(CheckOverflow((promote_precision(cast(ss_quantity#25 as decimal(12,2))) * promote_precision(cast(ss_sales_price#26 as decimal(12,2)))), DecimalType(18,2)))#35 AS ssales#36]

(90) Filter [codegen id : 36]
Input [2]: [c_customer_sk#29, ssales#36]
Condition : (isnotnull(ssales#36) AND (cast(ssales#36 as decimal(38,8)) > CheckOverflow((0.500000 * promote_precision(cast(ReusedSubquery Subquery scalar-subquery#37, [id=#38] as decimal(32,6)))), DecimalType(38,8))))

(91) Project [codegen id : 36]
Output [1]: [c_customer_sk#29]
Input [2]: [c_customer_sk#29, ssales#36]

(92) Sort [codegen id : 36]
Input [1]: [c_customer_sk#29]
Arguments: [c_customer_sk#29 ASC NULLS FIRST], false, 0

(93) SortMergeJoin [codegen id : 38]
Left keys [1]: [ws_bill_customer_sk#52]
Right keys [1]: [c_customer_sk#29]
Join condition: None

(94) ReusedExchange [Reuses operator id: 110]
Output [1]: [d_date_sk#62]

(95) BroadcastHashJoin [codegen id : 38]
Left keys [1]: [ws_sold_date_sk#55]
Right keys [1]: [d_date_sk#62]
Join condition: None

(96) Project [codegen id : 38]
Output [3]: [ws_bill_customer_sk#52, ws_quantity#53, ws_list_price#54]
Input [5]: [ws_bill_customer_sk#52, ws_quantity#53, ws_list_price#54, ws_sold_date_sk#55, d_date_sk#62]

(97) ReusedExchange [Reuses operator id: 55]
Output [3]: [c_customer_sk#63, c_first_name#64, c_last_name#65]

(98) Sort [codegen id : 40]
Input [3]: [c_customer_sk#63, c_first_name#64, c_last_name#65]
Arguments: [c_customer_sk#63 ASC NULLS FIRST], false, 0

(99) SortMergeJoin [codegen id : 41]
Left keys [1]: [ws_bill_customer_sk#52]
Right keys [1]: [c_customer_sk#63]
Join condition: None

(100) Project [codegen id : 41]
Output [4]: [ws_quantity#53, ws_list_price#54, c_first_name#64, c_last_name#65]
Input [6]: [ws_bill_customer_sk#52, ws_quantity#53, ws_list_price#54, c_customer_sk#63, c_first_name#64, c_last_name#65]

(101) HashAggregate [codegen id : 41]
Input [4]: [ws_quantity#53, ws_list_price#54, c_first_name#64, c_last_name#65]
Keys [2]: [c_last_name#65, c_first_name#64]
Functions [1]: [partial_sum(CheckOverflow((promote_precision(cast(ws_quantity#53 as decimal(12,2))) * promote_precision(cast(ws_list_price#54 as decimal(12,2)))), DecimalType(18,2)))]
Aggregate Attributes [2]: [sum#66, isEmpty#67]
Results [4]: [c_last_name#65, c_first_name#64, sum#68, isEmpty#69]

(102) Exchange
Input [4]: [c_last_name#65, c_first_name#64, sum#68, isEmpty#69]
Arguments: hashpartitioning(c_last_name#65, c_first_name#64, 5), ENSURE_REQUIREMENTS, [id=#70]

(103) HashAggregate [codegen id : 42]
Input [4]: [c_last_name#65, c_first_name#64, sum#68, isEmpty#69]
Keys [2]: [c_last_name#65, c_first_name#64]
Functions [1]: [sum(CheckOverflow((promote_precision(cast(ws_quantity#53 as decimal(12,2))) * promote_precision(cast(ws_list_price#54 as decimal(12,2)))), DecimalType(18,2)))]
Aggregate Attributes [1]: [sum(CheckOverflow((promote_precision(cast(ws_quantity#53 as decimal(12,2))) * promote_precision(cast(ws_list_price#54 as decimal(12,2)))), DecimalType(18,2)))#71]
Results [3]: [c_last_name#65, c_first_name#64, sum(CheckOverflow((promote_precision(cast(ws_quantity#53 as decimal(12,2))) * promote_precision(cast(ws_list_price#54 as decimal(12,2)))), DecimalType(18,2)))#71 AS sales#72]
>>>>>>> 2ffd9892

(104) Union

<<<<<<< HEAD
(129) TakeOrderedAndProject
Input [3]: [c_last_name#36, c_first_name#35, sales#42]
Arguments: 100, [c_last_name#36 ASC NULLS FIRST, c_first_name#35 ASC NULLS FIRST, sales#42 ASC NULLS FIRST], [c_last_name#36, c_first_name#35, sales#42]
=======
(105) TakeOrderedAndProject
Input [3]: [c_last_name#42, c_first_name#41, sales#50]
Arguments: 100, [c_last_name#42 ASC NULLS FIRST, c_first_name#41 ASC NULLS FIRST, sales#50 ASC NULLS FIRST], [c_last_name#42, c_first_name#41, sales#50]
>>>>>>> 2ffd9892

===== Subqueries =====

Subquery:1 Hosting operator id = 1 Hosting Expression = cs_sold_date_sk#5 IN dynamicpruning#6
<<<<<<< HEAD
BroadcastExchange (134)
+- * Project (133)
   +- * Filter (132)
      +- * ColumnarToRow (131)
         +- Scan parquet spark_catalog.default.date_dim (130)


(130) Scan parquet spark_catalog.default.date_dim
Output [3]: [d_date_sk#33, d_year#58, d_moy#59]
=======
BroadcastExchange (110)
+- * Project (109)
   +- * Filter (108)
      +- * ColumnarToRow (107)
         +- Scan parquet default.date_dim (106)


(106) Scan parquet default.date_dim
Output [3]: [d_date_sk#39, d_year#73, d_moy#74]
>>>>>>> 2ffd9892
Batched: true
Location [not included in comparison]/{warehouse_dir}/date_dim]
PushedFilters: [IsNotNull(d_year), IsNotNull(d_moy), EqualTo(d_year,2000), EqualTo(d_moy,2), IsNotNull(d_date_sk)]
ReadSchema: struct<d_date_sk:int,d_year:int,d_moy:int>

<<<<<<< HEAD
(131) ColumnarToRow [codegen id : 1]
Input [3]: [d_date_sk#33, d_year#58, d_moy#59]

(132) Filter [codegen id : 1]
Input [3]: [d_date_sk#33, d_year#58, d_moy#59]
Condition : ((((isnotnull(d_year#58) AND isnotnull(d_moy#59)) AND (d_year#58 = 2000)) AND (d_moy#59 = 2)) AND isnotnull(d_date_sk#33))

(133) Project [codegen id : 1]
Output [1]: [d_date_sk#33]
Input [3]: [d_date_sk#33, d_year#58, d_moy#59]

(134) BroadcastExchange
Input [1]: [d_date_sk#33]
Arguments: HashedRelationBroadcastMode(List(cast(input[0, int, true] as bigint)),false), [plan_id=12]

Subquery:2 Hosting operator id = 6 Hosting Expression = ss_sold_date_sk#8 IN dynamicpruning#9
BroadcastExchange (139)
+- * Project (138)
   +- * Filter (137)
      +- * ColumnarToRow (136)
         +- Scan parquet spark_catalog.default.date_dim (135)


(135) Scan parquet spark_catalog.default.date_dim
Output [3]: [d_date_sk#10, d_date#11, d_year#60]
=======
(107) ColumnarToRow [codegen id : 1]
Input [3]: [d_date_sk#39, d_year#73, d_moy#74]

(108) Filter [codegen id : 1]
Input [3]: [d_date_sk#39, d_year#73, d_moy#74]
Condition : ((((isnotnull(d_year#73) AND isnotnull(d_moy#74)) AND (d_year#73 = 2000)) AND (d_moy#74 = 2)) AND isnotnull(d_date_sk#39))

(109) Project [codegen id : 1]
Output [1]: [d_date_sk#39]
Input [3]: [d_date_sk#39, d_year#73, d_moy#74]

(110) BroadcastExchange
Input [1]: [d_date_sk#39]
Arguments: HashedRelationBroadcastMode(List(cast(input[0, int, true] as bigint)),false), [id=#75]

Subquery:2 Hosting operator id = 6 Hosting Expression = ss_sold_date_sk#9 IN dynamicpruning#10
BroadcastExchange (115)
+- * Project (114)
   +- * Filter (113)
      +- * ColumnarToRow (112)
         +- Scan parquet default.date_dim (111)


(111) Scan parquet default.date_dim
Output [3]: [d_date_sk#11, d_date#12, d_year#76]
>>>>>>> 2ffd9892
Batched: true
Location [not included in comparison]/{warehouse_dir}/date_dim]
PushedFilters: [In(d_year, [2000,2001,2002,2003]), IsNotNull(d_date_sk)]
ReadSchema: struct<d_date_sk:int,d_date:date,d_year:int>

<<<<<<< HEAD
(136) ColumnarToRow [codegen id : 1]
Input [3]: [d_date_sk#10, d_date#11, d_year#60]

(137) Filter [codegen id : 1]
Input [3]: [d_date_sk#10, d_date#11, d_year#60]
Condition : (d_year#60 IN (2000,2001,2002,2003) AND isnotnull(d_date_sk#10))

(138) Project [codegen id : 1]
Output [2]: [d_date_sk#10, d_date#11]
Input [3]: [d_date_sk#10, d_date#11, d_year#60]

(139) BroadcastExchange
Input [2]: [d_date_sk#10, d_date#11]
Arguments: HashedRelationBroadcastMode(List(cast(input[0, int, true] as bigint)),false), [plan_id=13]

Subquery:3 Hosting operator id = 45 Hosting Expression = Subquery scalar-subquery#31, [id=#32]
* HashAggregate (156)
+- Exchange (155)
   +- * HashAggregate (154)
      +- * HashAggregate (153)
         +- * HashAggregate (152)
            +- * Project (151)
               +- * SortMergeJoin Inner (150)
                  :- * Sort (147)
                  :  +- Exchange (146)
                  :     +- * Project (145)
                  :        +- * BroadcastHashJoin Inner BuildRight (144)
                  :           :- * Filter (142)
                  :           :  +- * ColumnarToRow (141)
                  :           :     +- Scan parquet spark_catalog.default.store_sales (140)
                  :           +- ReusedExchange (143)
                  +- * Sort (149)
                     +- ReusedExchange (148)


(140) Scan parquet spark_catalog.default.store_sales
Output [4]: [ss_customer_sk#61, ss_quantity#62, ss_sales_price#63, ss_sold_date_sk#64]
=======
(112) ColumnarToRow [codegen id : 1]
Input [3]: [d_date_sk#11, d_date#12, d_year#76]

(113) Filter [codegen id : 1]
Input [3]: [d_date_sk#11, d_date#12, d_year#76]
Condition : (d_year#76 IN (2000,2001,2002,2003) AND isnotnull(d_date_sk#11))

(114) Project [codegen id : 1]
Output [2]: [d_date_sk#11, d_date#12]
Input [3]: [d_date_sk#11, d_date#12, d_year#76]

(115) BroadcastExchange
Input [2]: [d_date_sk#11, d_date#12]
Arguments: HashedRelationBroadcastMode(List(cast(input[0, int, true] as bigint)),false), [id=#77]

Subquery:3 Hosting operator id = 45 Hosting Expression = Subquery scalar-subquery#37, [id=#38]
* HashAggregate (132)
+- Exchange (131)
   +- * HashAggregate (130)
      +- * HashAggregate (129)
         +- * HashAggregate (128)
            +- * Project (127)
               +- * SortMergeJoin Inner (126)
                  :- * Sort (123)
                  :  +- Exchange (122)
                  :     +- * Project (121)
                  :        +- * BroadcastHashJoin Inner BuildRight (120)
                  :           :- * Filter (118)
                  :           :  +- * ColumnarToRow (117)
                  :           :     +- Scan parquet default.store_sales (116)
                  :           +- ReusedExchange (119)
                  +- * Sort (125)
                     +- ReusedExchange (124)


(116) Scan parquet default.store_sales
Output [4]: [ss_customer_sk#78, ss_quantity#79, ss_sales_price#80, ss_sold_date_sk#81]
>>>>>>> 2ffd9892
Batched: true
Location: InMemoryFileIndex []
PartitionFilters: [isnotnull(ss_sold_date_sk#64), dynamicpruningexpression(ss_sold_date_sk#64 IN dynamicpruning#65)]
PushedFilters: [IsNotNull(ss_customer_sk)]
ReadSchema: struct<ss_customer_sk:int,ss_quantity:int,ss_sales_price:decimal(7,2)>

<<<<<<< HEAD
(141) ColumnarToRow [codegen id : 2]
Input [4]: [ss_customer_sk#61, ss_quantity#62, ss_sales_price#63, ss_sold_date_sk#64]

(142) Filter [codegen id : 2]
Input [4]: [ss_customer_sk#61, ss_quantity#62, ss_sales_price#63, ss_sold_date_sk#64]
Condition : isnotnull(ss_customer_sk#61)

(143) ReusedExchange [Reuses operator id: 161]
Output [1]: [d_date_sk#66]

(144) BroadcastHashJoin [codegen id : 2]
Left keys [1]: [ss_sold_date_sk#64]
Right keys [1]: [d_date_sk#66]
Join type: Inner
Join condition: None

(145) Project [codegen id : 2]
Output [3]: [ss_customer_sk#61, ss_quantity#62, ss_sales_price#63]
Input [5]: [ss_customer_sk#61, ss_quantity#62, ss_sales_price#63, ss_sold_date_sk#64, d_date_sk#66]

(146) Exchange
Input [3]: [ss_customer_sk#61, ss_quantity#62, ss_sales_price#63]
Arguments: hashpartitioning(ss_customer_sk#61, 5), ENSURE_REQUIREMENTS, [plan_id=14]

(147) Sort [codegen id : 3]
Input [3]: [ss_customer_sk#61, ss_quantity#62, ss_sales_price#63]
Arguments: [ss_customer_sk#61 ASC NULLS FIRST], false, 0

(148) ReusedExchange [Reuses operator id: 39]
Output [1]: [c_customer_sk#67]

(149) Sort [codegen id : 5]
Input [1]: [c_customer_sk#67]
Arguments: [c_customer_sk#67 ASC NULLS FIRST], false, 0

(150) SortMergeJoin [codegen id : 6]
Left keys [1]: [ss_customer_sk#61]
Right keys [1]: [c_customer_sk#67]
Join type: Inner
Join condition: None

(151) Project [codegen id : 6]
Output [3]: [ss_quantity#62, ss_sales_price#63, c_customer_sk#67]
Input [4]: [ss_customer_sk#61, ss_quantity#62, ss_sales_price#63, c_customer_sk#67]

(152) HashAggregate [codegen id : 6]
Input [3]: [ss_quantity#62, ss_sales_price#63, c_customer_sk#67]
Keys [1]: [c_customer_sk#67]
Functions [1]: [partial_sum((cast(ss_quantity#62 as decimal(10,0)) * ss_sales_price#63))]
Aggregate Attributes [2]: [sum#68, isEmpty#69]
Results [3]: [c_customer_sk#67, sum#70, isEmpty#71]

(153) HashAggregate [codegen id : 6]
Input [3]: [c_customer_sk#67, sum#70, isEmpty#71]
Keys [1]: [c_customer_sk#67]
Functions [1]: [sum((cast(ss_quantity#62 as decimal(10,0)) * ss_sales_price#63))]
Aggregate Attributes [1]: [sum((cast(ss_quantity#62 as decimal(10,0)) * ss_sales_price#63))#72]
Results [1]: [sum((cast(ss_quantity#62 as decimal(10,0)) * ss_sales_price#63))#72 AS csales#73]

(154) HashAggregate [codegen id : 6]
Input [1]: [csales#73]
=======
(117) ColumnarToRow [codegen id : 2]
Input [4]: [ss_customer_sk#78, ss_quantity#79, ss_sales_price#80, ss_sold_date_sk#81]

(118) Filter [codegen id : 2]
Input [4]: [ss_customer_sk#78, ss_quantity#79, ss_sales_price#80, ss_sold_date_sk#81]
Condition : isnotnull(ss_customer_sk#78)

(119) ReusedExchange [Reuses operator id: 137]
Output [1]: [d_date_sk#83]

(120) BroadcastHashJoin [codegen id : 2]
Left keys [1]: [ss_sold_date_sk#81]
Right keys [1]: [d_date_sk#83]
Join condition: None

(121) Project [codegen id : 2]
Output [3]: [ss_customer_sk#78, ss_quantity#79, ss_sales_price#80]
Input [5]: [ss_customer_sk#78, ss_quantity#79, ss_sales_price#80, ss_sold_date_sk#81, d_date_sk#83]

(122) Exchange
Input [3]: [ss_customer_sk#78, ss_quantity#79, ss_sales_price#80]
Arguments: hashpartitioning(ss_customer_sk#78, 5), ENSURE_REQUIREMENTS, [id=#84]

(123) Sort [codegen id : 3]
Input [3]: [ss_customer_sk#78, ss_quantity#79, ss_sales_price#80]
Arguments: [ss_customer_sk#78 ASC NULLS FIRST], false, 0

(124) ReusedExchange [Reuses operator id: 39]
Output [1]: [c_customer_sk#85]

(125) Sort [codegen id : 5]
Input [1]: [c_customer_sk#85]
Arguments: [c_customer_sk#85 ASC NULLS FIRST], false, 0

(126) SortMergeJoin [codegen id : 6]
Left keys [1]: [ss_customer_sk#78]
Right keys [1]: [c_customer_sk#85]
Join condition: None

(127) Project [codegen id : 6]
Output [3]: [ss_quantity#79, ss_sales_price#80, c_customer_sk#85]
Input [4]: [ss_customer_sk#78, ss_quantity#79, ss_sales_price#80, c_customer_sk#85]

(128) HashAggregate [codegen id : 6]
Input [3]: [ss_quantity#79, ss_sales_price#80, c_customer_sk#85]
Keys [1]: [c_customer_sk#85]
Functions [1]: [partial_sum(CheckOverflow((promote_precision(cast(ss_quantity#79 as decimal(12,2))) * promote_precision(cast(ss_sales_price#80 as decimal(12,2)))), DecimalType(18,2)))]
Aggregate Attributes [2]: [sum#86, isEmpty#87]
Results [3]: [c_customer_sk#85, sum#88, isEmpty#89]

(129) HashAggregate [codegen id : 6]
Input [3]: [c_customer_sk#85, sum#88, isEmpty#89]
Keys [1]: [c_customer_sk#85]
Functions [1]: [sum(CheckOverflow((promote_precision(cast(ss_quantity#79 as decimal(12,2))) * promote_precision(cast(ss_sales_price#80 as decimal(12,2)))), DecimalType(18,2)))]
Aggregate Attributes [1]: [sum(CheckOverflow((promote_precision(cast(ss_quantity#79 as decimal(12,2))) * promote_precision(cast(ss_sales_price#80 as decimal(12,2)))), DecimalType(18,2)))#90]
Results [1]: [sum(CheckOverflow((promote_precision(cast(ss_quantity#79 as decimal(12,2))) * promote_precision(cast(ss_sales_price#80 as decimal(12,2)))), DecimalType(18,2)))#90 AS csales#91]

(130) HashAggregate [codegen id : 6]
Input [1]: [csales#91]
>>>>>>> 2ffd9892
Keys: []
Functions [1]: [partial_max(csales#73)]
Aggregate Attributes [1]: [max#74]
Results [1]: [max#75]

<<<<<<< HEAD
(155) Exchange
Input [1]: [max#75]
Arguments: SinglePartition, ENSURE_REQUIREMENTS, [plan_id=15]

(156) HashAggregate [codegen id : 7]
Input [1]: [max#75]
=======
(131) Exchange
Input [1]: [max#93]
Arguments: SinglePartition, ENSURE_REQUIREMENTS, [id=#94]

(132) HashAggregate [codegen id : 7]
Input [1]: [max#93]
>>>>>>> 2ffd9892
Keys: []
Functions [1]: [max(csales#73)]
Aggregate Attributes [1]: [max(csales#73)#76]
Results [1]: [max(csales#73)#76 AS tpcds_cmax#77]

<<<<<<< HEAD
Subquery:4 Hosting operator id = 140 Hosting Expression = ss_sold_date_sk#64 IN dynamicpruning#65
BroadcastExchange (161)
+- * Project (160)
   +- * Filter (159)
      +- * ColumnarToRow (158)
         +- Scan parquet spark_catalog.default.date_dim (157)


(157) Scan parquet spark_catalog.default.date_dim
Output [2]: [d_date_sk#66, d_year#78]
=======
Subquery:4 Hosting operator id = 116 Hosting Expression = ss_sold_date_sk#81 IN dynamicpruning#82
BroadcastExchange (137)
+- * Project (136)
   +- * Filter (135)
      +- * ColumnarToRow (134)
         +- Scan parquet default.date_dim (133)


(133) Scan parquet default.date_dim
Output [2]: [d_date_sk#83, d_year#97]
>>>>>>> 2ffd9892
Batched: true
Location [not included in comparison]/{warehouse_dir}/date_dim]
PushedFilters: [In(d_year, [2000,2001,2002,2003]), IsNotNull(d_date_sk)]
ReadSchema: struct<d_date_sk:int,d_year:int>

<<<<<<< HEAD
(158) ColumnarToRow [codegen id : 1]
Input [2]: [d_date_sk#66, d_year#78]

(159) Filter [codegen id : 1]
Input [2]: [d_date_sk#66, d_year#78]
Condition : (d_year#78 IN (2000,2001,2002,2003) AND isnotnull(d_date_sk#66))

(160) Project [codegen id : 1]
Output [1]: [d_date_sk#66]
Input [2]: [d_date_sk#66, d_year#78]

(161) BroadcastExchange
Input [1]: [d_date_sk#66]
Arguments: HashedRelationBroadcastMode(List(cast(input[0, int, true] as bigint)),false), [plan_id=16]

Subquery:5 Hosting operator id = 65 Hosting Expression = ReusedSubquery Subquery scalar-subquery#31, [id=#32]

Subquery:6 Hosting operator id = 74 Hosting Expression = ws_sold_date_sk#47 IN dynamicpruning#6

Subquery:7 Hosting operator id = 102 Hosting Expression = ReusedSubquery Subquery scalar-subquery#31, [id=#32]

Subquery:8 Hosting operator id = 119 Hosting Expression = ReusedSubquery Subquery scalar-subquery#31, [id=#32]
=======
(134) ColumnarToRow [codegen id : 1]
Input [2]: [d_date_sk#83, d_year#97]

(135) Filter [codegen id : 1]
Input [2]: [d_date_sk#83, d_year#97]
Condition : (d_year#97 IN (2000,2001,2002,2003) AND isnotnull(d_date_sk#83))

(136) Project [codegen id : 1]
Output [1]: [d_date_sk#83]
Input [2]: [d_date_sk#83, d_year#97]

(137) BroadcastExchange
Input [1]: [d_date_sk#83]
Arguments: HashedRelationBroadcastMode(List(cast(input[0, int, true] as bigint)),false), [id=#98]

Subquery:5 Hosting operator id = 62 Hosting Expression = ws_sold_date_sk#55 IN dynamicpruning#6

Subquery:6 Hosting operator id = 90 Hosting Expression = ReusedSubquery Subquery scalar-subquery#37, [id=#38]
>>>>>>> 2ffd9892

<|MERGE_RESOLUTION|>--- conflicted
+++ resolved
@@ -17,7 +17,7 @@
    :              :     :  :           :  +- Exchange (4)
    :              :     :  :           :     +- * Filter (3)
    :              :     :  :           :        +- * ColumnarToRow (2)
-   :              :     :  :           :           +- Scan parquet spark_catalog.default.catalog_sales (1)
+   :              :     :  :           :           +- Scan parquet default.catalog_sales (1)
    :              :     :  :           +- * Sort (25)
    :              :     :  :              +- * Project (24)
    :              :     :  :                 +- * Filter (23)
@@ -31,13 +31,13 @@
    :              :     :  :                                :        +- * BroadcastHashJoin Inner BuildRight (10)
    :              :     :  :                                :           :- * Filter (8)
    :              :     :  :                                :           :  +- * ColumnarToRow (7)
-   :              :     :  :                                :           :     +- Scan parquet spark_catalog.default.store_sales (6)
+   :              :     :  :                                :           :     +- Scan parquet default.store_sales (6)
    :              :     :  :                                :           +- ReusedExchange (9)
    :              :     :  :                                +- * Sort (18)
    :              :     :  :                                   +- Exchange (17)
    :              :     :  :                                      +- * Filter (16)
    :              :     :  :                                         +- * ColumnarToRow (15)
-   :              :     :  :                                            +- Scan parquet spark_catalog.default.item (14)
+   :              :     :  :                                            +- Scan parquet default.item (14)
    :              :     :  +- * Sort (47)
    :              :     :     +- * Project (46)
    :              :     :        +- * Filter (45)
@@ -50,86 +50,13 @@
    :              :     :                       :     +- * Project (33)
    :              :     :                       :        +- * Filter (32)
    :              :     :                       :           +- * ColumnarToRow (31)
-   :              :     :                       :              +- Scan parquet spark_catalog.default.store_sales (30)
+   :              :     :                       :              +- Scan parquet default.store_sales (30)
    :              :     :                       +- * Sort (40)
    :              :     :                          +- Exchange (39)
    :              :     :                             +- * Filter (38)
    :              :     :                                +- * ColumnarToRow (37)
-   :              :     :                                   +- Scan parquet spark_catalog.default.customer (36)
+   :              :     :                                   +- Scan parquet default.customer (36)
    :              :     +- ReusedExchange (49)
-<<<<<<< HEAD
-   :              +- * SortMergeJoin LeftSemi (68)
-   :                 :- * Sort (56)
-   :                 :  +- Exchange (55)
-   :                 :     +- * Filter (54)
-   :                 :        +- * ColumnarToRow (53)
-   :                 :           +- Scan parquet spark_catalog.default.customer (52)
-   :                 +- * Sort (67)
-   :                    +- * Project (66)
-   :                       +- * Filter (65)
-   :                          +- * HashAggregate (64)
-   :                             +- * HashAggregate (63)
-   :                                +- * Project (62)
-   :                                   +- * SortMergeJoin Inner (61)
-   :                                      :- * Sort (58)
-   :                                      :  +- ReusedExchange (57)
-   :                                      +- * Sort (60)
-   :                                         +- ReusedExchange (59)
-   +- * HashAggregate (127)
-      +- Exchange (126)
-         +- * HashAggregate (125)
-            +- * Project (124)
-               +- * SortMergeJoin Inner (123)
-                  :- * Project (108)
-                  :  +- * BroadcastHashJoin Inner BuildRight (107)
-                  :     :- * SortMergeJoin LeftSemi (105)
-                  :     :  :- * Sort (93)
-                  :     :  :  +- Exchange (92)
-                  :     :  :     +- * Project (91)
-                  :     :  :        +- * SortMergeJoin LeftSemi (90)
-                  :     :  :           :- * Sort (78)
-                  :     :  :           :  +- Exchange (77)
-                  :     :  :           :     +- * Filter (76)
-                  :     :  :           :        +- * ColumnarToRow (75)
-                  :     :  :           :           +- Scan parquet spark_catalog.default.web_sales (74)
-                  :     :  :           +- * Sort (89)
-                  :     :  :              +- * Project (88)
-                  :     :  :                 +- * Filter (87)
-                  :     :  :                    +- * HashAggregate (86)
-                  :     :  :                       +- * HashAggregate (85)
-                  :     :  :                          +- * Project (84)
-                  :     :  :                             +- * SortMergeJoin Inner (83)
-                  :     :  :                                :- * Sort (80)
-                  :     :  :                                :  +- ReusedExchange (79)
-                  :     :  :                                +- * Sort (82)
-                  :     :  :                                   +- ReusedExchange (81)
-                  :     :  +- * Sort (104)
-                  :     :     +- * Project (103)
-                  :     :        +- * Filter (102)
-                  :     :           +- * HashAggregate (101)
-                  :     :              +- * HashAggregate (100)
-                  :     :                 +- * Project (99)
-                  :     :                    +- * SortMergeJoin Inner (98)
-                  :     :                       :- * Sort (95)
-                  :     :                       :  +- ReusedExchange (94)
-                  :     :                       +- * Sort (97)
-                  :     :                          +- ReusedExchange (96)
-                  :     +- ReusedExchange (106)
-                  +- * SortMergeJoin LeftSemi (122)
-                     :- * Sort (110)
-                     :  +- ReusedExchange (109)
-                     +- * Sort (121)
-                        +- * Project (120)
-                           +- * Filter (119)
-                              +- * HashAggregate (118)
-                                 +- * HashAggregate (117)
-                                    +- * Project (116)
-                                       +- * SortMergeJoin Inner (115)
-                                          :- * Sort (112)
-                                          :  +- ReusedExchange (111)
-                                          +- * Sort (114)
-                                             +- ReusedExchange (113)
-=======
    :              +- * Sort (56)
    :                 +- Exchange (55)
    :                    +- * Filter (54)
@@ -177,10 +104,9 @@
                   :     +- ReusedExchange (94)
                   +- * Sort (98)
                      +- ReusedExchange (97)
->>>>>>> 2ffd9892
-
-
-(1) Scan parquet spark_catalog.default.catalog_sales
+
+
+(1) Scan parquet default.catalog_sales
 Output [5]: [cs_bill_customer_sk#1, cs_item_sk#2, cs_quantity#3, cs_list_price#4, cs_sold_date_sk#5]
 Batched: true
 Location: InMemoryFileIndex []
@@ -197,115 +123,107 @@
 
 (4) Exchange
 Input [5]: [cs_bill_customer_sk#1, cs_item_sk#2, cs_quantity#3, cs_list_price#4, cs_sold_date_sk#5]
-Arguments: hashpartitioning(cs_item_sk#2, 5), ENSURE_REQUIREMENTS, [plan_id=1]
+Arguments: hashpartitioning(cs_item_sk#2, 5), ENSURE_REQUIREMENTS, [id=#7]
 
 (5) Sort [codegen id : 2]
 Input [5]: [cs_bill_customer_sk#1, cs_item_sk#2, cs_quantity#3, cs_list_price#4, cs_sold_date_sk#5]
 Arguments: [cs_item_sk#2 ASC NULLS FIRST], false, 0
 
-(6) Scan parquet spark_catalog.default.store_sales
-Output [2]: [ss_item_sk#7, ss_sold_date_sk#8]
+(6) Scan parquet default.store_sales
+Output [2]: [ss_item_sk#8, ss_sold_date_sk#9]
 Batched: true
 Location: InMemoryFileIndex []
-PartitionFilters: [isnotnull(ss_sold_date_sk#8), dynamicpruningexpression(ss_sold_date_sk#8 IN dynamicpruning#9)]
+PartitionFilters: [isnotnull(ss_sold_date_sk#9), dynamicpruningexpression(ss_sold_date_sk#9 IN dynamicpruning#10)]
 PushedFilters: [IsNotNull(ss_item_sk)]
 ReadSchema: struct<ss_item_sk:int>
 
 (7) ColumnarToRow [codegen id : 4]
-Input [2]: [ss_item_sk#7, ss_sold_date_sk#8]
+Input [2]: [ss_item_sk#8, ss_sold_date_sk#9]
 
 (8) Filter [codegen id : 4]
-Input [2]: [ss_item_sk#7, ss_sold_date_sk#8]
-Condition : isnotnull(ss_item_sk#7)
-
-<<<<<<< HEAD
-(9) ReusedExchange [Reuses operator id: 139]
-Output [2]: [d_date_sk#10, d_date#11]
-=======
+Input [2]: [ss_item_sk#8, ss_sold_date_sk#9]
+Condition : isnotnull(ss_item_sk#8)
+
 (9) ReusedExchange [Reuses operator id: 115]
 Output [2]: [d_date_sk#11, d_date#12]
->>>>>>> 2ffd9892
 
 (10) BroadcastHashJoin [codegen id : 4]
-Left keys [1]: [ss_sold_date_sk#8]
-Right keys [1]: [d_date_sk#10]
-Join type: Inner
+Left keys [1]: [ss_sold_date_sk#9]
+Right keys [1]: [d_date_sk#11]
 Join condition: None
 
 (11) Project [codegen id : 4]
-Output [2]: [ss_item_sk#7, d_date#11]
-Input [4]: [ss_item_sk#7, ss_sold_date_sk#8, d_date_sk#10, d_date#11]
+Output [2]: [ss_item_sk#8, d_date#12]
+Input [4]: [ss_item_sk#8, ss_sold_date_sk#9, d_date_sk#11, d_date#12]
 
 (12) Exchange
-Input [2]: [ss_item_sk#7, d_date#11]
-Arguments: hashpartitioning(ss_item_sk#7, 5), ENSURE_REQUIREMENTS, [plan_id=2]
+Input [2]: [ss_item_sk#8, d_date#12]
+Arguments: hashpartitioning(ss_item_sk#8, 5), ENSURE_REQUIREMENTS, [id=#13]
 
 (13) Sort [codegen id : 5]
-Input [2]: [ss_item_sk#7, d_date#11]
-Arguments: [ss_item_sk#7 ASC NULLS FIRST], false, 0
-
-(14) Scan parquet spark_catalog.default.item
-Output [2]: [i_item_sk#12, i_item_desc#13]
+Input [2]: [ss_item_sk#8, d_date#12]
+Arguments: [ss_item_sk#8 ASC NULLS FIRST], false, 0
+
+(14) Scan parquet default.item
+Output [2]: [i_item_sk#14, i_item_desc#15]
 Batched: true
 Location [not included in comparison]/{warehouse_dir}/item]
 PushedFilters: [IsNotNull(i_item_sk)]
 ReadSchema: struct<i_item_sk:int,i_item_desc:string>
 
 (15) ColumnarToRow [codegen id : 6]
-Input [2]: [i_item_sk#12, i_item_desc#13]
+Input [2]: [i_item_sk#14, i_item_desc#15]
 
 (16) Filter [codegen id : 6]
-Input [2]: [i_item_sk#12, i_item_desc#13]
-Condition : isnotnull(i_item_sk#12)
+Input [2]: [i_item_sk#14, i_item_desc#15]
+Condition : isnotnull(i_item_sk#14)
 
 (17) Exchange
-Input [2]: [i_item_sk#12, i_item_desc#13]
-Arguments: hashpartitioning(i_item_sk#12, 5), ENSURE_REQUIREMENTS, [plan_id=3]
+Input [2]: [i_item_sk#14, i_item_desc#15]
+Arguments: hashpartitioning(i_item_sk#14, 5), ENSURE_REQUIREMENTS, [id=#16]
 
 (18) Sort [codegen id : 7]
-Input [2]: [i_item_sk#12, i_item_desc#13]
-Arguments: [i_item_sk#12 ASC NULLS FIRST], false, 0
+Input [2]: [i_item_sk#14, i_item_desc#15]
+Arguments: [i_item_sk#14 ASC NULLS FIRST], false, 0
 
 (19) SortMergeJoin [codegen id : 8]
-Left keys [1]: [ss_item_sk#7]
-Right keys [1]: [i_item_sk#12]
-Join type: Inner
+Left keys [1]: [ss_item_sk#8]
+Right keys [1]: [i_item_sk#14]
 Join condition: None
 
 (20) Project [codegen id : 8]
-Output [3]: [d_date#11, i_item_sk#12, substr(i_item_desc#13, 1, 30) AS _groupingexpression#14]
-Input [4]: [ss_item_sk#7, d_date#11, i_item_sk#12, i_item_desc#13]
+Output [3]: [d_date#12, i_item_sk#14, substr(i_item_desc#15, 1, 30) AS _groupingexpression#17]
+Input [4]: [ss_item_sk#8, d_date#12, i_item_sk#14, i_item_desc#15]
 
 (21) HashAggregate [codegen id : 8]
-Input [3]: [d_date#11, i_item_sk#12, _groupingexpression#14]
-Keys [3]: [_groupingexpression#14, i_item_sk#12, d_date#11]
+Input [3]: [d_date#12, i_item_sk#14, _groupingexpression#17]
+Keys [3]: [_groupingexpression#17, i_item_sk#14, d_date#12]
 Functions [1]: [partial_count(1)]
-Aggregate Attributes [1]: [count#15]
-Results [4]: [_groupingexpression#14, i_item_sk#12, d_date#11, count#16]
+Aggregate Attributes [1]: [count#18]
+Results [4]: [_groupingexpression#17, i_item_sk#14, d_date#12, count#19]
 
 (22) HashAggregate [codegen id : 8]
-Input [4]: [_groupingexpression#14, i_item_sk#12, d_date#11, count#16]
-Keys [3]: [_groupingexpression#14, i_item_sk#12, d_date#11]
+Input [4]: [_groupingexpression#17, i_item_sk#14, d_date#12, count#19]
+Keys [3]: [_groupingexpression#17, i_item_sk#14, d_date#12]
 Functions [1]: [count(1)]
-Aggregate Attributes [1]: [count(1)#17]
-Results [2]: [i_item_sk#12 AS item_sk#18, count(1)#17 AS cnt#19]
+Aggregate Attributes [1]: [count(1)#20]
+Results [2]: [i_item_sk#14 AS item_sk#21, count(1)#20 AS cnt#22]
 
 (23) Filter [codegen id : 8]
-Input [2]: [item_sk#18, cnt#19]
-Condition : (cnt#19 > 4)
+Input [2]: [item_sk#21, cnt#22]
+Condition : (cnt#22 > 4)
 
 (24) Project [codegen id : 8]
-Output [1]: [item_sk#18]
-Input [2]: [item_sk#18, cnt#19]
+Output [1]: [item_sk#21]
+Input [2]: [item_sk#21, cnt#22]
 
 (25) Sort [codegen id : 8]
-Input [1]: [item_sk#18]
-Arguments: [item_sk#18 ASC NULLS FIRST], false, 0
+Input [1]: [item_sk#21]
+Arguments: [item_sk#21 ASC NULLS FIRST], false, 0
 
 (26) SortMergeJoin [codegen id : 9]
 Left keys [1]: [cs_item_sk#2]
-Right keys [1]: [item_sk#18]
-Join type: LeftSemi
+Right keys [1]: [item_sk#21]
 Join condition: None
 
 (27) Project [codegen id : 9]
@@ -314,234 +232,139 @@
 
 (28) Exchange
 Input [4]: [cs_bill_customer_sk#1, cs_quantity#3, cs_list_price#4, cs_sold_date_sk#5]
-Arguments: hashpartitioning(cs_bill_customer_sk#1, 5), ENSURE_REQUIREMENTS, [plan_id=4]
+Arguments: hashpartitioning(cs_bill_customer_sk#1, 5), ENSURE_REQUIREMENTS, [id=#23]
 
 (29) Sort [codegen id : 10]
 Input [4]: [cs_bill_customer_sk#1, cs_quantity#3, cs_list_price#4, cs_sold_date_sk#5]
 Arguments: [cs_bill_customer_sk#1 ASC NULLS FIRST], false, 0
 
-(30) Scan parquet spark_catalog.default.store_sales
-Output [4]: [ss_customer_sk#20, ss_quantity#21, ss_sales_price#22, ss_sold_date_sk#23]
+(30) Scan parquet default.store_sales
+Output [4]: [ss_customer_sk#24, ss_quantity#25, ss_sales_price#26, ss_sold_date_sk#27]
 Batched: true
 Location [not included in comparison]/{warehouse_dir}/store_sales]
 PushedFilters: [IsNotNull(ss_customer_sk)]
 ReadSchema: struct<ss_customer_sk:int,ss_quantity:int,ss_sales_price:decimal(7,2)>
 
 (31) ColumnarToRow [codegen id : 11]
-Input [4]: [ss_customer_sk#20, ss_quantity#21, ss_sales_price#22, ss_sold_date_sk#23]
+Input [4]: [ss_customer_sk#24, ss_quantity#25, ss_sales_price#26, ss_sold_date_sk#27]
 
 (32) Filter [codegen id : 11]
-Input [4]: [ss_customer_sk#20, ss_quantity#21, ss_sales_price#22, ss_sold_date_sk#23]
-Condition : isnotnull(ss_customer_sk#20)
+Input [4]: [ss_customer_sk#24, ss_quantity#25, ss_sales_price#26, ss_sold_date_sk#27]
+Condition : isnotnull(ss_customer_sk#24)
 
 (33) Project [codegen id : 11]
-Output [3]: [ss_customer_sk#20, ss_quantity#21, ss_sales_price#22]
-Input [4]: [ss_customer_sk#20, ss_quantity#21, ss_sales_price#22, ss_sold_date_sk#23]
+Output [3]: [ss_customer_sk#24, ss_quantity#25, ss_sales_price#26]
+Input [4]: [ss_customer_sk#24, ss_quantity#25, ss_sales_price#26, ss_sold_date_sk#27]
 
 (34) Exchange
-Input [3]: [ss_customer_sk#20, ss_quantity#21, ss_sales_price#22]
-Arguments: hashpartitioning(ss_customer_sk#20, 5), ENSURE_REQUIREMENTS, [plan_id=5]
+Input [3]: [ss_customer_sk#24, ss_quantity#25, ss_sales_price#26]
+Arguments: hashpartitioning(ss_customer_sk#24, 5), ENSURE_REQUIREMENTS, [id=#28]
 
 (35) Sort [codegen id : 12]
-Input [3]: [ss_customer_sk#20, ss_quantity#21, ss_sales_price#22]
-Arguments: [ss_customer_sk#20 ASC NULLS FIRST], false, 0
-
-(36) Scan parquet spark_catalog.default.customer
-Output [1]: [c_customer_sk#24]
+Input [3]: [ss_customer_sk#24, ss_quantity#25, ss_sales_price#26]
+Arguments: [ss_customer_sk#24 ASC NULLS FIRST], false, 0
+
+(36) Scan parquet default.customer
+Output [1]: [c_customer_sk#29]
 Batched: true
 Location [not included in comparison]/{warehouse_dir}/customer]
 PushedFilters: [IsNotNull(c_customer_sk)]
 ReadSchema: struct<c_customer_sk:int>
 
 (37) ColumnarToRow [codegen id : 13]
-Input [1]: [c_customer_sk#24]
+Input [1]: [c_customer_sk#29]
 
 (38) Filter [codegen id : 13]
-Input [1]: [c_customer_sk#24]
-Condition : isnotnull(c_customer_sk#24)
+Input [1]: [c_customer_sk#29]
+Condition : isnotnull(c_customer_sk#29)
 
 (39) Exchange
-Input [1]: [c_customer_sk#24]
-Arguments: hashpartitioning(c_customer_sk#24, 5), ENSURE_REQUIREMENTS, [plan_id=6]
+Input [1]: [c_customer_sk#29]
+Arguments: hashpartitioning(c_customer_sk#29, 5), ENSURE_REQUIREMENTS, [id=#30]
 
 (40) Sort [codegen id : 14]
-Input [1]: [c_customer_sk#24]
-Arguments: [c_customer_sk#24 ASC NULLS FIRST], false, 0
+Input [1]: [c_customer_sk#29]
+Arguments: [c_customer_sk#29 ASC NULLS FIRST], false, 0
 
 (41) SortMergeJoin [codegen id : 15]
-Left keys [1]: [ss_customer_sk#20]
-Right keys [1]: [c_customer_sk#24]
-Join type: Inner
+Left keys [1]: [ss_customer_sk#24]
+Right keys [1]: [c_customer_sk#29]
 Join condition: None
 
 (42) Project [codegen id : 15]
-Output [3]: [ss_quantity#21, ss_sales_price#22, c_customer_sk#24]
-Input [4]: [ss_customer_sk#20, ss_quantity#21, ss_sales_price#22, c_customer_sk#24]
+Output [3]: [ss_quantity#25, ss_sales_price#26, c_customer_sk#29]
+Input [4]: [ss_customer_sk#24, ss_quantity#25, ss_sales_price#26, c_customer_sk#29]
 
 (43) HashAggregate [codegen id : 15]
-Input [3]: [ss_quantity#21, ss_sales_price#22, c_customer_sk#24]
-Keys [1]: [c_customer_sk#24]
-Functions [1]: [partial_sum((cast(ss_quantity#21 as decimal(10,0)) * ss_sales_price#22))]
-Aggregate Attributes [2]: [sum#25, isEmpty#26]
-Results [3]: [c_customer_sk#24, sum#27, isEmpty#28]
+Input [3]: [ss_quantity#25, ss_sales_price#26, c_customer_sk#29]
+Keys [1]: [c_customer_sk#29]
+Functions [1]: [partial_sum(CheckOverflow((promote_precision(cast(ss_quantity#25 as decimal(12,2))) * promote_precision(cast(ss_sales_price#26 as decimal(12,2)))), DecimalType(18,2)))]
+Aggregate Attributes [2]: [sum#31, isEmpty#32]
+Results [3]: [c_customer_sk#29, sum#33, isEmpty#34]
 
 (44) HashAggregate [codegen id : 15]
-Input [3]: [c_customer_sk#24, sum#27, isEmpty#28]
-Keys [1]: [c_customer_sk#24]
-Functions [1]: [sum((cast(ss_quantity#21 as decimal(10,0)) * ss_sales_price#22))]
-Aggregate Attributes [1]: [sum((cast(ss_quantity#21 as decimal(10,0)) * ss_sales_price#22))#29]
-Results [2]: [c_customer_sk#24, sum((cast(ss_quantity#21 as decimal(10,0)) * ss_sales_price#22))#29 AS ssales#30]
+Input [3]: [c_customer_sk#29, sum#33, isEmpty#34]
+Keys [1]: [c_customer_sk#29]
+Functions [1]: [sum(CheckOverflow((promote_precision(cast(ss_quantity#25 as decimal(12,2))) * promote_precision(cast(ss_sales_price#26 as decimal(12,2)))), DecimalType(18,2)))]
+Aggregate Attributes [1]: [sum(CheckOverflow((promote_precision(cast(ss_quantity#25 as decimal(12,2))) * promote_precision(cast(ss_sales_price#26 as decimal(12,2)))), DecimalType(18,2)))#35]
+Results [2]: [c_customer_sk#29, sum(CheckOverflow((promote_precision(cast(ss_quantity#25 as decimal(12,2))) * promote_precision(cast(ss_sales_price#26 as decimal(12,2)))), DecimalType(18,2)))#35 AS ssales#36]
 
 (45) Filter [codegen id : 15]
-Input [2]: [c_customer_sk#24, ssales#30]
-Condition : (isnotnull(ssales#30) AND (cast(ssales#30 as decimal(38,8)) > (0.500000 * Subquery scalar-subquery#31, [id=#32])))
+Input [2]: [c_customer_sk#29, ssales#36]
+Condition : (isnotnull(ssales#36) AND (cast(ssales#36 as decimal(38,8)) > CheckOverflow((0.500000 * promote_precision(cast(Subquery scalar-subquery#37, [id=#38] as decimal(32,6)))), DecimalType(38,8))))
 
 (46) Project [codegen id : 15]
-Output [1]: [c_customer_sk#24]
-Input [2]: [c_customer_sk#24, ssales#30]
+Output [1]: [c_customer_sk#29]
+Input [2]: [c_customer_sk#29, ssales#36]
 
 (47) Sort [codegen id : 15]
-Input [1]: [c_customer_sk#24]
-Arguments: [c_customer_sk#24 ASC NULLS FIRST], false, 0
+Input [1]: [c_customer_sk#29]
+Arguments: [c_customer_sk#29 ASC NULLS FIRST], false, 0
 
 (48) SortMergeJoin [codegen id : 17]
 Left keys [1]: [cs_bill_customer_sk#1]
-Right keys [1]: [c_customer_sk#24]
-Join type: LeftSemi
-Join condition: None
-
-<<<<<<< HEAD
-(49) ReusedExchange [Reuses operator id: 134]
-Output [1]: [d_date_sk#33]
-=======
+Right keys [1]: [c_customer_sk#29]
+Join condition: None
+
 (49) ReusedExchange [Reuses operator id: 110]
 Output [1]: [d_date_sk#39]
->>>>>>> 2ffd9892
 
 (50) BroadcastHashJoin [codegen id : 17]
 Left keys [1]: [cs_sold_date_sk#5]
-Right keys [1]: [d_date_sk#33]
-Join type: Inner
+Right keys [1]: [d_date_sk#39]
 Join condition: None
 
 (51) Project [codegen id : 17]
 Output [3]: [cs_bill_customer_sk#1, cs_quantity#3, cs_list_price#4]
-Input [5]: [cs_bill_customer_sk#1, cs_quantity#3, cs_list_price#4, cs_sold_date_sk#5, d_date_sk#33]
-
-(52) Scan parquet spark_catalog.default.customer
-Output [3]: [c_customer_sk#34, c_first_name#35, c_last_name#36]
+Input [5]: [cs_bill_customer_sk#1, cs_quantity#3, cs_list_price#4, cs_sold_date_sk#5, d_date_sk#39]
+
+(52) Scan parquet default.customer
+Output [3]: [c_customer_sk#40, c_first_name#41, c_last_name#42]
 Batched: true
 Location [not included in comparison]/{warehouse_dir}/customer]
 PushedFilters: [IsNotNull(c_customer_sk)]
 ReadSchema: struct<c_customer_sk:int,c_first_name:string,c_last_name:string>
 
 (53) ColumnarToRow [codegen id : 18]
-Input [3]: [c_customer_sk#34, c_first_name#35, c_last_name#36]
+Input [3]: [c_customer_sk#40, c_first_name#41, c_last_name#42]
 
 (54) Filter [codegen id : 18]
-Input [3]: [c_customer_sk#34, c_first_name#35, c_last_name#36]
-Condition : isnotnull(c_customer_sk#34)
+Input [3]: [c_customer_sk#40, c_first_name#41, c_last_name#42]
+Condition : isnotnull(c_customer_sk#40)
 
 (55) Exchange
-Input [3]: [c_customer_sk#34, c_first_name#35, c_last_name#36]
-Arguments: hashpartitioning(c_customer_sk#34, 5), ENSURE_REQUIREMENTS, [plan_id=7]
+Input [3]: [c_customer_sk#40, c_first_name#41, c_last_name#42]
+Arguments: hashpartitioning(c_customer_sk#40, 5), ENSURE_REQUIREMENTS, [id=#43]
 
 (56) Sort [codegen id : 19]
-Input [3]: [c_customer_sk#34, c_first_name#35, c_last_name#36]
-Arguments: [c_customer_sk#34 ASC NULLS FIRST], false, 0
-
-<<<<<<< HEAD
-(57) ReusedExchange [Reuses operator id: 34]
-Output [3]: [ss_customer_sk#20, ss_quantity#21, ss_sales_price#22]
-
-(58) Sort [codegen id : 21]
-Input [3]: [ss_customer_sk#20, ss_quantity#21, ss_sales_price#22]
-Arguments: [ss_customer_sk#20 ASC NULLS FIRST], false, 0
-
-(59) ReusedExchange [Reuses operator id: 39]
-Output [1]: [c_customer_sk#24]
-
-(60) Sort [codegen id : 23]
-Input [1]: [c_customer_sk#24]
-Arguments: [c_customer_sk#24 ASC NULLS FIRST], false, 0
-
-(61) SortMergeJoin [codegen id : 24]
-Left keys [1]: [ss_customer_sk#20]
-Right keys [1]: [c_customer_sk#24]
-Join type: Inner
-Join condition: None
-
-(62) Project [codegen id : 24]
-Output [3]: [ss_quantity#21, ss_sales_price#22, c_customer_sk#24]
-Input [4]: [ss_customer_sk#20, ss_quantity#21, ss_sales_price#22, c_customer_sk#24]
-
-(63) HashAggregate [codegen id : 24]
-Input [3]: [ss_quantity#21, ss_sales_price#22, c_customer_sk#24]
-Keys [1]: [c_customer_sk#24]
-Functions [1]: [partial_sum((cast(ss_quantity#21 as decimal(10,0)) * ss_sales_price#22))]
-Aggregate Attributes [2]: [sum#25, isEmpty#26]
-Results [3]: [c_customer_sk#24, sum#27, isEmpty#28]
-
-(64) HashAggregate [codegen id : 24]
-Input [3]: [c_customer_sk#24, sum#27, isEmpty#28]
-Keys [1]: [c_customer_sk#24]
-Functions [1]: [sum((cast(ss_quantity#21 as decimal(10,0)) * ss_sales_price#22))]
-Aggregate Attributes [1]: [sum((cast(ss_quantity#21 as decimal(10,0)) * ss_sales_price#22))#29]
-Results [2]: [c_customer_sk#24, sum((cast(ss_quantity#21 as decimal(10,0)) * ss_sales_price#22))#29 AS ssales#30]
-
-(65) Filter [codegen id : 24]
-Input [2]: [c_customer_sk#24, ssales#30]
-Condition : (isnotnull(ssales#30) AND (cast(ssales#30 as decimal(38,8)) > (0.500000 * ReusedSubquery Subquery scalar-subquery#31, [id=#32])))
-
-(66) Project [codegen id : 24]
-Output [1]: [c_customer_sk#24]
-Input [2]: [c_customer_sk#24, ssales#30]
-
-(67) Sort [codegen id : 24]
-Input [1]: [c_customer_sk#24]
-Arguments: [c_customer_sk#24 ASC NULLS FIRST], false, 0
-
-(68) SortMergeJoin [codegen id : 25]
-Left keys [1]: [c_customer_sk#34]
-Right keys [1]: [c_customer_sk#24]
-Join type: LeftSemi
-Join condition: None
-
-(69) SortMergeJoin [codegen id : 26]
-=======
+Input [3]: [c_customer_sk#40, c_first_name#41, c_last_name#42]
+Arguments: [c_customer_sk#40 ASC NULLS FIRST], false, 0
+
 (57) SortMergeJoin [codegen id : 20]
->>>>>>> 2ffd9892
 Left keys [1]: [cs_bill_customer_sk#1]
-Right keys [1]: [c_customer_sk#34]
-Join type: Inner
-Join condition: None
-
-<<<<<<< HEAD
-(70) Project [codegen id : 26]
-Output [4]: [cs_quantity#3, cs_list_price#4, c_first_name#35, c_last_name#36]
-Input [6]: [cs_bill_customer_sk#1, cs_quantity#3, cs_list_price#4, c_customer_sk#34, c_first_name#35, c_last_name#36]
-
-(71) HashAggregate [codegen id : 26]
-Input [4]: [cs_quantity#3, cs_list_price#4, c_first_name#35, c_last_name#36]
-Keys [2]: [c_last_name#36, c_first_name#35]
-Functions [1]: [partial_sum((cast(cs_quantity#3 as decimal(10,0)) * cs_list_price#4))]
-Aggregate Attributes [2]: [sum#37, isEmpty#38]
-Results [4]: [c_last_name#36, c_first_name#35, sum#39, isEmpty#40]
-
-(72) Exchange
-Input [4]: [c_last_name#36, c_first_name#35, sum#39, isEmpty#40]
-Arguments: hashpartitioning(c_last_name#36, c_first_name#35, 5), ENSURE_REQUIREMENTS, [plan_id=8]
-
-(73) HashAggregate [codegen id : 27]
-Input [4]: [c_last_name#36, c_first_name#35, sum#39, isEmpty#40]
-Keys [2]: [c_last_name#36, c_first_name#35]
-Functions [1]: [sum((cast(cs_quantity#3 as decimal(10,0)) * cs_list_price#4))]
-Aggregate Attributes [1]: [sum((cast(cs_quantity#3 as decimal(10,0)) * cs_list_price#4))#41]
-Results [3]: [c_last_name#36, c_first_name#35, sum((cast(cs_quantity#3 as decimal(10,0)) * cs_list_price#4))#41 AS sales#42]
-
-(74) Scan parquet spark_catalog.default.web_sales
-Output [5]: [ws_item_sk#43, ws_bill_customer_sk#44, ws_quantity#45, ws_list_price#46, ws_sold_date_sk#47]
-=======
+Right keys [1]: [c_customer_sk#40]
+Join condition: None
+
 (58) Project [codegen id : 20]
 Output [4]: [cs_quantity#3, cs_list_price#4, c_first_name#41, c_last_name#42]
 Input [6]: [cs_bill_customer_sk#1, cs_quantity#3, cs_list_price#4, c_customer_sk#40, c_first_name#41, c_last_name#42]
@@ -566,57 +389,12 @@
 
 (62) Scan parquet default.web_sales
 Output [5]: [ws_item_sk#51, ws_bill_customer_sk#52, ws_quantity#53, ws_list_price#54, ws_sold_date_sk#55]
->>>>>>> 2ffd9892
 Batched: true
 Location: InMemoryFileIndex []
-PartitionFilters: [isnotnull(ws_sold_date_sk#47), dynamicpruningexpression(ws_sold_date_sk#47 IN dynamicpruning#6)]
+PartitionFilters: [isnotnull(ws_sold_date_sk#55), dynamicpruningexpression(ws_sold_date_sk#55 IN dynamicpruning#6)]
 PushedFilters: [IsNotNull(ws_bill_customer_sk)]
 ReadSchema: struct<ws_item_sk:int,ws_bill_customer_sk:int,ws_quantity:int,ws_list_price:decimal(7,2)>
 
-<<<<<<< HEAD
-(75) ColumnarToRow [codegen id : 28]
-Input [5]: [ws_item_sk#43, ws_bill_customer_sk#44, ws_quantity#45, ws_list_price#46, ws_sold_date_sk#47]
-
-(76) Filter [codegen id : 28]
-Input [5]: [ws_item_sk#43, ws_bill_customer_sk#44, ws_quantity#45, ws_list_price#46, ws_sold_date_sk#47]
-Condition : isnotnull(ws_bill_customer_sk#44)
-
-(77) Exchange
-Input [5]: [ws_item_sk#43, ws_bill_customer_sk#44, ws_quantity#45, ws_list_price#46, ws_sold_date_sk#47]
-Arguments: hashpartitioning(ws_item_sk#43, 5), ENSURE_REQUIREMENTS, [plan_id=9]
-
-(78) Sort [codegen id : 29]
-Input [5]: [ws_item_sk#43, ws_bill_customer_sk#44, ws_quantity#45, ws_list_price#46, ws_sold_date_sk#47]
-Arguments: [ws_item_sk#43 ASC NULLS FIRST], false, 0
-
-(79) ReusedExchange [Reuses operator id: 12]
-Output [2]: [ss_item_sk#7, d_date#11]
-
-(80) Sort [codegen id : 32]
-Input [2]: [ss_item_sk#7, d_date#11]
-Arguments: [ss_item_sk#7 ASC NULLS FIRST], false, 0
-
-(81) ReusedExchange [Reuses operator id: 17]
-Output [2]: [i_item_sk#12, i_item_desc#13]
-
-(82) Sort [codegen id : 34]
-Input [2]: [i_item_sk#12, i_item_desc#13]
-Arguments: [i_item_sk#12 ASC NULLS FIRST], false, 0
-
-(83) SortMergeJoin [codegen id : 35]
-Left keys [1]: [ss_item_sk#7]
-Right keys [1]: [i_item_sk#12]
-Join type: Inner
-Join condition: None
-
-(84) Project [codegen id : 35]
-Output [3]: [d_date#11, i_item_sk#12, substr(i_item_desc#13, 1, 30) AS _groupingexpression#14]
-Input [4]: [ss_item_sk#7, d_date#11, i_item_sk#12, i_item_desc#13]
-
-(85) HashAggregate [codegen id : 35]
-Input [3]: [d_date#11, i_item_sk#12, _groupingexpression#14]
-Keys [3]: [_groupingexpression#14, i_item_sk#12, d_date#11]
-=======
 (63) ColumnarToRow [codegen id : 22]
 Input [5]: [ws_item_sk#51, ws_bill_customer_sk#52, ws_quantity#53, ws_list_price#54, ws_sold_date_sk#55]
 
@@ -658,215 +436,17 @@
 (73) HashAggregate [codegen id : 29]
 Input [3]: [d_date#12, i_item_sk#14, _groupingexpression#17]
 Keys [3]: [_groupingexpression#17, i_item_sk#14, d_date#12]
->>>>>>> 2ffd9892
 Functions [1]: [partial_count(1)]
-Aggregate Attributes [1]: [count#15]
-Results [4]: [_groupingexpression#14, i_item_sk#12, d_date#11, count#16]
-
-<<<<<<< HEAD
-(86) HashAggregate [codegen id : 35]
-Input [4]: [_groupingexpression#14, i_item_sk#12, d_date#11, count#16]
-Keys [3]: [_groupingexpression#14, i_item_sk#12, d_date#11]
-=======
+Aggregate Attributes [1]: [count#18]
+Results [4]: [_groupingexpression#17, i_item_sk#14, d_date#12, count#19]
+
 (74) HashAggregate [codegen id : 29]
 Input [4]: [_groupingexpression#17, i_item_sk#14, d_date#12, count#19]
 Keys [3]: [_groupingexpression#17, i_item_sk#14, d_date#12]
->>>>>>> 2ffd9892
 Functions [1]: [count(1)]
-Aggregate Attributes [1]: [count(1)#17]
-Results [2]: [i_item_sk#12 AS item_sk#18, count(1)#17 AS cnt#19]
-
-<<<<<<< HEAD
-(87) Filter [codegen id : 35]
-Input [2]: [item_sk#18, cnt#19]
-Condition : (cnt#19 > 4)
-
-(88) Project [codegen id : 35]
-Output [1]: [item_sk#18]
-Input [2]: [item_sk#18, cnt#19]
-
-(89) Sort [codegen id : 35]
-Input [1]: [item_sk#18]
-Arguments: [item_sk#18 ASC NULLS FIRST], false, 0
-
-(90) SortMergeJoin [codegen id : 36]
-Left keys [1]: [ws_item_sk#43]
-Right keys [1]: [item_sk#18]
-Join type: LeftSemi
-Join condition: None
-
-(91) Project [codegen id : 36]
-Output [4]: [ws_bill_customer_sk#44, ws_quantity#45, ws_list_price#46, ws_sold_date_sk#47]
-Input [5]: [ws_item_sk#43, ws_bill_customer_sk#44, ws_quantity#45, ws_list_price#46, ws_sold_date_sk#47]
-
-(92) Exchange
-Input [4]: [ws_bill_customer_sk#44, ws_quantity#45, ws_list_price#46, ws_sold_date_sk#47]
-Arguments: hashpartitioning(ws_bill_customer_sk#44, 5), ENSURE_REQUIREMENTS, [plan_id=10]
-
-(93) Sort [codegen id : 37]
-Input [4]: [ws_bill_customer_sk#44, ws_quantity#45, ws_list_price#46, ws_sold_date_sk#47]
-Arguments: [ws_bill_customer_sk#44 ASC NULLS FIRST], false, 0
-
-(94) ReusedExchange [Reuses operator id: 34]
-Output [3]: [ss_customer_sk#20, ss_quantity#21, ss_sales_price#22]
-
-(95) Sort [codegen id : 39]
-Input [3]: [ss_customer_sk#20, ss_quantity#21, ss_sales_price#22]
-Arguments: [ss_customer_sk#20 ASC NULLS FIRST], false, 0
-
-(96) ReusedExchange [Reuses operator id: 39]
-Output [1]: [c_customer_sk#24]
-
-(97) Sort [codegen id : 41]
-Input [1]: [c_customer_sk#24]
-Arguments: [c_customer_sk#24 ASC NULLS FIRST], false, 0
-
-(98) SortMergeJoin [codegen id : 42]
-Left keys [1]: [ss_customer_sk#20]
-Right keys [1]: [c_customer_sk#24]
-Join type: Inner
-Join condition: None
-
-(99) Project [codegen id : 42]
-Output [3]: [ss_quantity#21, ss_sales_price#22, c_customer_sk#24]
-Input [4]: [ss_customer_sk#20, ss_quantity#21, ss_sales_price#22, c_customer_sk#24]
-
-(100) HashAggregate [codegen id : 42]
-Input [3]: [ss_quantity#21, ss_sales_price#22, c_customer_sk#24]
-Keys [1]: [c_customer_sk#24]
-Functions [1]: [partial_sum((cast(ss_quantity#21 as decimal(10,0)) * ss_sales_price#22))]
-Aggregate Attributes [2]: [sum#25, isEmpty#26]
-Results [3]: [c_customer_sk#24, sum#27, isEmpty#28]
-
-(101) HashAggregate [codegen id : 42]
-Input [3]: [c_customer_sk#24, sum#27, isEmpty#28]
-Keys [1]: [c_customer_sk#24]
-Functions [1]: [sum((cast(ss_quantity#21 as decimal(10,0)) * ss_sales_price#22))]
-Aggregate Attributes [1]: [sum((cast(ss_quantity#21 as decimal(10,0)) * ss_sales_price#22))#29]
-Results [2]: [c_customer_sk#24, sum((cast(ss_quantity#21 as decimal(10,0)) * ss_sales_price#22))#29 AS ssales#30]
-
-(102) Filter [codegen id : 42]
-Input [2]: [c_customer_sk#24, ssales#30]
-Condition : (isnotnull(ssales#30) AND (cast(ssales#30 as decimal(38,8)) > (0.500000 * ReusedSubquery Subquery scalar-subquery#31, [id=#32])))
-
-(103) Project [codegen id : 42]
-Output [1]: [c_customer_sk#24]
-Input [2]: [c_customer_sk#24, ssales#30]
-
-(104) Sort [codegen id : 42]
-Input [1]: [c_customer_sk#24]
-Arguments: [c_customer_sk#24 ASC NULLS FIRST], false, 0
-
-(105) SortMergeJoin [codegen id : 44]
-Left keys [1]: [ws_bill_customer_sk#44]
-Right keys [1]: [c_customer_sk#24]
-Join type: LeftSemi
-Join condition: None
-
-(106) ReusedExchange [Reuses operator id: 134]
-Output [1]: [d_date_sk#48]
-
-(107) BroadcastHashJoin [codegen id : 44]
-Left keys [1]: [ws_sold_date_sk#47]
-Right keys [1]: [d_date_sk#48]
-Join type: Inner
-Join condition: None
-
-(108) Project [codegen id : 44]
-Output [3]: [ws_bill_customer_sk#44, ws_quantity#45, ws_list_price#46]
-Input [5]: [ws_bill_customer_sk#44, ws_quantity#45, ws_list_price#46, ws_sold_date_sk#47, d_date_sk#48]
-
-(109) ReusedExchange [Reuses operator id: 55]
-Output [3]: [c_customer_sk#49, c_first_name#50, c_last_name#51]
-
-(110) Sort [codegen id : 46]
-Input [3]: [c_customer_sk#49, c_first_name#50, c_last_name#51]
-Arguments: [c_customer_sk#49 ASC NULLS FIRST], false, 0
-
-(111) ReusedExchange [Reuses operator id: 34]
-Output [3]: [ss_customer_sk#20, ss_quantity#21, ss_sales_price#22]
-
-(112) Sort [codegen id : 48]
-Input [3]: [ss_customer_sk#20, ss_quantity#21, ss_sales_price#22]
-Arguments: [ss_customer_sk#20 ASC NULLS FIRST], false, 0
-
-(113) ReusedExchange [Reuses operator id: 39]
-Output [1]: [c_customer_sk#24]
-
-(114) Sort [codegen id : 50]
-Input [1]: [c_customer_sk#24]
-Arguments: [c_customer_sk#24 ASC NULLS FIRST], false, 0
-
-(115) SortMergeJoin [codegen id : 51]
-Left keys [1]: [ss_customer_sk#20]
-Right keys [1]: [c_customer_sk#24]
-Join type: Inner
-Join condition: None
-
-(116) Project [codegen id : 51]
-Output [3]: [ss_quantity#21, ss_sales_price#22, c_customer_sk#24]
-Input [4]: [ss_customer_sk#20, ss_quantity#21, ss_sales_price#22, c_customer_sk#24]
-
-(117) HashAggregate [codegen id : 51]
-Input [3]: [ss_quantity#21, ss_sales_price#22, c_customer_sk#24]
-Keys [1]: [c_customer_sk#24]
-Functions [1]: [partial_sum((cast(ss_quantity#21 as decimal(10,0)) * ss_sales_price#22))]
-Aggregate Attributes [2]: [sum#25, isEmpty#26]
-Results [3]: [c_customer_sk#24, sum#27, isEmpty#28]
-
-(118) HashAggregate [codegen id : 51]
-Input [3]: [c_customer_sk#24, sum#27, isEmpty#28]
-Keys [1]: [c_customer_sk#24]
-Functions [1]: [sum((cast(ss_quantity#21 as decimal(10,0)) * ss_sales_price#22))]
-Aggregate Attributes [1]: [sum((cast(ss_quantity#21 as decimal(10,0)) * ss_sales_price#22))#29]
-Results [2]: [c_customer_sk#24, sum((cast(ss_quantity#21 as decimal(10,0)) * ss_sales_price#22))#29 AS ssales#30]
-
-(119) Filter [codegen id : 51]
-Input [2]: [c_customer_sk#24, ssales#30]
-Condition : (isnotnull(ssales#30) AND (cast(ssales#30 as decimal(38,8)) > (0.500000 * ReusedSubquery Subquery scalar-subquery#31, [id=#32])))
-
-(120) Project [codegen id : 51]
-Output [1]: [c_customer_sk#24]
-Input [2]: [c_customer_sk#24, ssales#30]
-
-(121) Sort [codegen id : 51]
-Input [1]: [c_customer_sk#24]
-Arguments: [c_customer_sk#24 ASC NULLS FIRST], false, 0
-
-(122) SortMergeJoin [codegen id : 52]
-Left keys [1]: [c_customer_sk#49]
-Right keys [1]: [c_customer_sk#24]
-Join type: LeftSemi
-Join condition: None
-
-(123) SortMergeJoin [codegen id : 53]
-Left keys [1]: [ws_bill_customer_sk#44]
-Right keys [1]: [c_customer_sk#49]
-Join type: Inner
-Join condition: None
-
-(124) Project [codegen id : 53]
-Output [4]: [ws_quantity#45, ws_list_price#46, c_first_name#50, c_last_name#51]
-Input [6]: [ws_bill_customer_sk#44, ws_quantity#45, ws_list_price#46, c_customer_sk#49, c_first_name#50, c_last_name#51]
-
-(125) HashAggregate [codegen id : 53]
-Input [4]: [ws_quantity#45, ws_list_price#46, c_first_name#50, c_last_name#51]
-Keys [2]: [c_last_name#51, c_first_name#50]
-Functions [1]: [partial_sum((cast(ws_quantity#45 as decimal(10,0)) * ws_list_price#46))]
-Aggregate Attributes [2]: [sum#52, isEmpty#53]
-Results [4]: [c_last_name#51, c_first_name#50, sum#54, isEmpty#55]
-
-(126) Exchange
-Input [4]: [c_last_name#51, c_first_name#50, sum#54, isEmpty#55]
-Arguments: hashpartitioning(c_last_name#51, c_first_name#50, 5), ENSURE_REQUIREMENTS, [plan_id=11]
-
-(127) HashAggregate [codegen id : 54]
-Input [4]: [c_last_name#51, c_first_name#50, sum#54, isEmpty#55]
-Keys [2]: [c_last_name#51, c_first_name#50]
-Functions [1]: [sum((cast(ws_quantity#45 as decimal(10,0)) * ws_list_price#46))]
-Aggregate Attributes [1]: [sum((cast(ws_quantity#45 as decimal(10,0)) * ws_list_price#46))#56]
-Results [3]: [c_last_name#51, c_first_name#50, sum((cast(ws_quantity#45 as decimal(10,0)) * ws_list_price#46))#56 AS sales#57]
-=======
+Aggregate Attributes [1]: [count(1)#20]
+Results [2]: [i_item_sk#14 AS item_sk#21, count(1)#20 AS cnt#22]
+
 (75) Filter [codegen id : 29]
 Input [2]: [item_sk#21, cnt#22]
 Condition : (cnt#22 > 4)
@@ -995,34 +575,16 @@
 Functions [1]: [sum(CheckOverflow((promote_precision(cast(ws_quantity#53 as decimal(12,2))) * promote_precision(cast(ws_list_price#54 as decimal(12,2)))), DecimalType(18,2)))]
 Aggregate Attributes [1]: [sum(CheckOverflow((promote_precision(cast(ws_quantity#53 as decimal(12,2))) * promote_precision(cast(ws_list_price#54 as decimal(12,2)))), DecimalType(18,2)))#71]
 Results [3]: [c_last_name#65, c_first_name#64, sum(CheckOverflow((promote_precision(cast(ws_quantity#53 as decimal(12,2))) * promote_precision(cast(ws_list_price#54 as decimal(12,2)))), DecimalType(18,2)))#71 AS sales#72]
->>>>>>> 2ffd9892
 
 (104) Union
 
-<<<<<<< HEAD
-(129) TakeOrderedAndProject
-Input [3]: [c_last_name#36, c_first_name#35, sales#42]
-Arguments: 100, [c_last_name#36 ASC NULLS FIRST, c_first_name#35 ASC NULLS FIRST, sales#42 ASC NULLS FIRST], [c_last_name#36, c_first_name#35, sales#42]
-=======
 (105) TakeOrderedAndProject
 Input [3]: [c_last_name#42, c_first_name#41, sales#50]
 Arguments: 100, [c_last_name#42 ASC NULLS FIRST, c_first_name#41 ASC NULLS FIRST, sales#50 ASC NULLS FIRST], [c_last_name#42, c_first_name#41, sales#50]
->>>>>>> 2ffd9892
 
 ===== Subqueries =====
 
 Subquery:1 Hosting operator id = 1 Hosting Expression = cs_sold_date_sk#5 IN dynamicpruning#6
-<<<<<<< HEAD
-BroadcastExchange (134)
-+- * Project (133)
-   +- * Filter (132)
-      +- * ColumnarToRow (131)
-         +- Scan parquet spark_catalog.default.date_dim (130)
-
-
-(130) Scan parquet spark_catalog.default.date_dim
-Output [3]: [d_date_sk#33, d_year#58, d_moy#59]
-=======
 BroadcastExchange (110)
 +- * Project (109)
    +- * Filter (108)
@@ -1032,39 +594,11 @@
 
 (106) Scan parquet default.date_dim
 Output [3]: [d_date_sk#39, d_year#73, d_moy#74]
->>>>>>> 2ffd9892
 Batched: true
 Location [not included in comparison]/{warehouse_dir}/date_dim]
 PushedFilters: [IsNotNull(d_year), IsNotNull(d_moy), EqualTo(d_year,2000), EqualTo(d_moy,2), IsNotNull(d_date_sk)]
 ReadSchema: struct<d_date_sk:int,d_year:int,d_moy:int>
 
-<<<<<<< HEAD
-(131) ColumnarToRow [codegen id : 1]
-Input [3]: [d_date_sk#33, d_year#58, d_moy#59]
-
-(132) Filter [codegen id : 1]
-Input [3]: [d_date_sk#33, d_year#58, d_moy#59]
-Condition : ((((isnotnull(d_year#58) AND isnotnull(d_moy#59)) AND (d_year#58 = 2000)) AND (d_moy#59 = 2)) AND isnotnull(d_date_sk#33))
-
-(133) Project [codegen id : 1]
-Output [1]: [d_date_sk#33]
-Input [3]: [d_date_sk#33, d_year#58, d_moy#59]
-
-(134) BroadcastExchange
-Input [1]: [d_date_sk#33]
-Arguments: HashedRelationBroadcastMode(List(cast(input[0, int, true] as bigint)),false), [plan_id=12]
-
-Subquery:2 Hosting operator id = 6 Hosting Expression = ss_sold_date_sk#8 IN dynamicpruning#9
-BroadcastExchange (139)
-+- * Project (138)
-   +- * Filter (137)
-      +- * ColumnarToRow (136)
-         +- Scan parquet spark_catalog.default.date_dim (135)
-
-
-(135) Scan parquet spark_catalog.default.date_dim
-Output [3]: [d_date_sk#10, d_date#11, d_year#60]
-=======
 (107) ColumnarToRow [codegen id : 1]
 Input [3]: [d_date_sk#39, d_year#73, d_moy#74]
 
@@ -1090,51 +624,11 @@
 
 (111) Scan parquet default.date_dim
 Output [3]: [d_date_sk#11, d_date#12, d_year#76]
->>>>>>> 2ffd9892
 Batched: true
 Location [not included in comparison]/{warehouse_dir}/date_dim]
 PushedFilters: [In(d_year, [2000,2001,2002,2003]), IsNotNull(d_date_sk)]
 ReadSchema: struct<d_date_sk:int,d_date:date,d_year:int>
 
-<<<<<<< HEAD
-(136) ColumnarToRow [codegen id : 1]
-Input [3]: [d_date_sk#10, d_date#11, d_year#60]
-
-(137) Filter [codegen id : 1]
-Input [3]: [d_date_sk#10, d_date#11, d_year#60]
-Condition : (d_year#60 IN (2000,2001,2002,2003) AND isnotnull(d_date_sk#10))
-
-(138) Project [codegen id : 1]
-Output [2]: [d_date_sk#10, d_date#11]
-Input [3]: [d_date_sk#10, d_date#11, d_year#60]
-
-(139) BroadcastExchange
-Input [2]: [d_date_sk#10, d_date#11]
-Arguments: HashedRelationBroadcastMode(List(cast(input[0, int, true] as bigint)),false), [plan_id=13]
-
-Subquery:3 Hosting operator id = 45 Hosting Expression = Subquery scalar-subquery#31, [id=#32]
-* HashAggregate (156)
-+- Exchange (155)
-   +- * HashAggregate (154)
-      +- * HashAggregate (153)
-         +- * HashAggregate (152)
-            +- * Project (151)
-               +- * SortMergeJoin Inner (150)
-                  :- * Sort (147)
-                  :  +- Exchange (146)
-                  :     +- * Project (145)
-                  :        +- * BroadcastHashJoin Inner BuildRight (144)
-                  :           :- * Filter (142)
-                  :           :  +- * ColumnarToRow (141)
-                  :           :     +- Scan parquet spark_catalog.default.store_sales (140)
-                  :           +- ReusedExchange (143)
-                  +- * Sort (149)
-                     +- ReusedExchange (148)
-
-
-(140) Scan parquet spark_catalog.default.store_sales
-Output [4]: [ss_customer_sk#61, ss_quantity#62, ss_sales_price#63, ss_sold_date_sk#64]
-=======
 (112) ColumnarToRow [codegen id : 1]
 Input [3]: [d_date_sk#11, d_date#12, d_year#76]
 
@@ -1172,76 +666,12 @@
 
 (116) Scan parquet default.store_sales
 Output [4]: [ss_customer_sk#78, ss_quantity#79, ss_sales_price#80, ss_sold_date_sk#81]
->>>>>>> 2ffd9892
 Batched: true
 Location: InMemoryFileIndex []
-PartitionFilters: [isnotnull(ss_sold_date_sk#64), dynamicpruningexpression(ss_sold_date_sk#64 IN dynamicpruning#65)]
+PartitionFilters: [isnotnull(ss_sold_date_sk#81), dynamicpruningexpression(ss_sold_date_sk#81 IN dynamicpruning#82)]
 PushedFilters: [IsNotNull(ss_customer_sk)]
 ReadSchema: struct<ss_customer_sk:int,ss_quantity:int,ss_sales_price:decimal(7,2)>
 
-<<<<<<< HEAD
-(141) ColumnarToRow [codegen id : 2]
-Input [4]: [ss_customer_sk#61, ss_quantity#62, ss_sales_price#63, ss_sold_date_sk#64]
-
-(142) Filter [codegen id : 2]
-Input [4]: [ss_customer_sk#61, ss_quantity#62, ss_sales_price#63, ss_sold_date_sk#64]
-Condition : isnotnull(ss_customer_sk#61)
-
-(143) ReusedExchange [Reuses operator id: 161]
-Output [1]: [d_date_sk#66]
-
-(144) BroadcastHashJoin [codegen id : 2]
-Left keys [1]: [ss_sold_date_sk#64]
-Right keys [1]: [d_date_sk#66]
-Join type: Inner
-Join condition: None
-
-(145) Project [codegen id : 2]
-Output [3]: [ss_customer_sk#61, ss_quantity#62, ss_sales_price#63]
-Input [5]: [ss_customer_sk#61, ss_quantity#62, ss_sales_price#63, ss_sold_date_sk#64, d_date_sk#66]
-
-(146) Exchange
-Input [3]: [ss_customer_sk#61, ss_quantity#62, ss_sales_price#63]
-Arguments: hashpartitioning(ss_customer_sk#61, 5), ENSURE_REQUIREMENTS, [plan_id=14]
-
-(147) Sort [codegen id : 3]
-Input [3]: [ss_customer_sk#61, ss_quantity#62, ss_sales_price#63]
-Arguments: [ss_customer_sk#61 ASC NULLS FIRST], false, 0
-
-(148) ReusedExchange [Reuses operator id: 39]
-Output [1]: [c_customer_sk#67]
-
-(149) Sort [codegen id : 5]
-Input [1]: [c_customer_sk#67]
-Arguments: [c_customer_sk#67 ASC NULLS FIRST], false, 0
-
-(150) SortMergeJoin [codegen id : 6]
-Left keys [1]: [ss_customer_sk#61]
-Right keys [1]: [c_customer_sk#67]
-Join type: Inner
-Join condition: None
-
-(151) Project [codegen id : 6]
-Output [3]: [ss_quantity#62, ss_sales_price#63, c_customer_sk#67]
-Input [4]: [ss_customer_sk#61, ss_quantity#62, ss_sales_price#63, c_customer_sk#67]
-
-(152) HashAggregate [codegen id : 6]
-Input [3]: [ss_quantity#62, ss_sales_price#63, c_customer_sk#67]
-Keys [1]: [c_customer_sk#67]
-Functions [1]: [partial_sum((cast(ss_quantity#62 as decimal(10,0)) * ss_sales_price#63))]
-Aggregate Attributes [2]: [sum#68, isEmpty#69]
-Results [3]: [c_customer_sk#67, sum#70, isEmpty#71]
-
-(153) HashAggregate [codegen id : 6]
-Input [3]: [c_customer_sk#67, sum#70, isEmpty#71]
-Keys [1]: [c_customer_sk#67]
-Functions [1]: [sum((cast(ss_quantity#62 as decimal(10,0)) * ss_sales_price#63))]
-Aggregate Attributes [1]: [sum((cast(ss_quantity#62 as decimal(10,0)) * ss_sales_price#63))#72]
-Results [1]: [sum((cast(ss_quantity#62 as decimal(10,0)) * ss_sales_price#63))#72 AS csales#73]
-
-(154) HashAggregate [codegen id : 6]
-Input [1]: [csales#73]
-=======
 (117) ColumnarToRow [codegen id : 2]
 Input [4]: [ss_customer_sk#78, ss_quantity#79, ss_sales_price#80, ss_sold_date_sk#81]
 
@@ -1301,44 +731,22 @@
 
 (130) HashAggregate [codegen id : 6]
 Input [1]: [csales#91]
->>>>>>> 2ffd9892
 Keys: []
-Functions [1]: [partial_max(csales#73)]
-Aggregate Attributes [1]: [max#74]
-Results [1]: [max#75]
-
-<<<<<<< HEAD
-(155) Exchange
-Input [1]: [max#75]
-Arguments: SinglePartition, ENSURE_REQUIREMENTS, [plan_id=15]
-
-(156) HashAggregate [codegen id : 7]
-Input [1]: [max#75]
-=======
+Functions [1]: [partial_max(csales#91)]
+Aggregate Attributes [1]: [max#92]
+Results [1]: [max#93]
+
 (131) Exchange
 Input [1]: [max#93]
 Arguments: SinglePartition, ENSURE_REQUIREMENTS, [id=#94]
 
 (132) HashAggregate [codegen id : 7]
 Input [1]: [max#93]
->>>>>>> 2ffd9892
 Keys: []
-Functions [1]: [max(csales#73)]
-Aggregate Attributes [1]: [max(csales#73)#76]
-Results [1]: [max(csales#73)#76 AS tpcds_cmax#77]
-
-<<<<<<< HEAD
-Subquery:4 Hosting operator id = 140 Hosting Expression = ss_sold_date_sk#64 IN dynamicpruning#65
-BroadcastExchange (161)
-+- * Project (160)
-   +- * Filter (159)
-      +- * ColumnarToRow (158)
-         +- Scan parquet spark_catalog.default.date_dim (157)
-
-
-(157) Scan parquet spark_catalog.default.date_dim
-Output [2]: [d_date_sk#66, d_year#78]
-=======
+Functions [1]: [max(csales#91)]
+Aggregate Attributes [1]: [max(csales#91)#95]
+Results [1]: [max(csales#91)#95 AS tpcds_cmax#96]
+
 Subquery:4 Hosting operator id = 116 Hosting Expression = ss_sold_date_sk#81 IN dynamicpruning#82
 BroadcastExchange (137)
 +- * Project (136)
@@ -1349,36 +757,11 @@
 
 (133) Scan parquet default.date_dim
 Output [2]: [d_date_sk#83, d_year#97]
->>>>>>> 2ffd9892
 Batched: true
 Location [not included in comparison]/{warehouse_dir}/date_dim]
 PushedFilters: [In(d_year, [2000,2001,2002,2003]), IsNotNull(d_date_sk)]
 ReadSchema: struct<d_date_sk:int,d_year:int>
 
-<<<<<<< HEAD
-(158) ColumnarToRow [codegen id : 1]
-Input [2]: [d_date_sk#66, d_year#78]
-
-(159) Filter [codegen id : 1]
-Input [2]: [d_date_sk#66, d_year#78]
-Condition : (d_year#78 IN (2000,2001,2002,2003) AND isnotnull(d_date_sk#66))
-
-(160) Project [codegen id : 1]
-Output [1]: [d_date_sk#66]
-Input [2]: [d_date_sk#66, d_year#78]
-
-(161) BroadcastExchange
-Input [1]: [d_date_sk#66]
-Arguments: HashedRelationBroadcastMode(List(cast(input[0, int, true] as bigint)),false), [plan_id=16]
-
-Subquery:5 Hosting operator id = 65 Hosting Expression = ReusedSubquery Subquery scalar-subquery#31, [id=#32]
-
-Subquery:6 Hosting operator id = 74 Hosting Expression = ws_sold_date_sk#47 IN dynamicpruning#6
-
-Subquery:7 Hosting operator id = 102 Hosting Expression = ReusedSubquery Subquery scalar-subquery#31, [id=#32]
-
-Subquery:8 Hosting operator id = 119 Hosting Expression = ReusedSubquery Subquery scalar-subquery#31, [id=#32]
-=======
 (134) ColumnarToRow [codegen id : 1]
 Input [2]: [d_date_sk#83, d_year#97]
 
@@ -1397,5 +780,4 @@
 Subquery:5 Hosting operator id = 62 Hosting Expression = ws_sold_date_sk#55 IN dynamicpruning#6
 
 Subquery:6 Hosting operator id = 90 Hosting Expression = ReusedSubquery Subquery scalar-subquery#37, [id=#38]
->>>>>>> 2ffd9892
-
+
