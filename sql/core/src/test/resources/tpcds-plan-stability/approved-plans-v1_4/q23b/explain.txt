--- conflicted
+++ resolved
@@ -15,7 +15,7 @@
    :              :     :  :        +- * BroadcastHashJoin LeftSemi BuildRight (22)
    :              :     :  :           :- * Filter (3)
    :              :     :  :           :  +- * ColumnarToRow (2)
-   :              :     :  :           :     +- Scan parquet spark_catalog.default.catalog_sales (1)
+   :              :     :  :           :     +- Scan parquet default.catalog_sales (1)
    :              :     :  :           +- BroadcastExchange (21)
    :              :     :  :              +- * Project (20)
    :              :     :  :                 +- * Filter (19)
@@ -28,12 +28,12 @@
    :              :     :  :                                   :  +- * BroadcastHashJoin Inner BuildRight (8)
    :              :     :  :                                   :     :- * Filter (6)
    :              :     :  :                                   :     :  +- * ColumnarToRow (5)
-   :              :     :  :                                   :     :     +- Scan parquet spark_catalog.default.store_sales (4)
+   :              :     :  :                                   :     :     +- Scan parquet default.store_sales (4)
    :              :     :  :                                   :     +- ReusedExchange (7)
    :              :     :  :                                   +- BroadcastExchange (13)
    :              :     :  :                                      +- * Filter (12)
    :              :     :  :                                         +- * ColumnarToRow (11)
-   :              :     :  :                                            +- Scan parquet spark_catalog.default.item (10)
+   :              :     :  :                                            +- Scan parquet default.item (10)
    :              :     :  +- * Sort (41)
    :              :     :     +- * Project (40)
    :              :     :        +- * Filter (39)
@@ -45,49 +45,10 @@
    :              :     :                          :- * Project (29)
    :              :     :                          :  +- * Filter (28)
    :              :     :                          :     +- * ColumnarToRow (27)
-   :              :     :                          :        +- Scan parquet spark_catalog.default.store_sales (26)
+   :              :     :                          :        +- Scan parquet default.store_sales (26)
    :              :     :                          +- BroadcastExchange (33)
    :              :     :                             +- * Filter (32)
    :              :     :                                +- * ColumnarToRow (31)
-<<<<<<< HEAD
-   :              :     :                                   +- Scan parquet spark_catalog.default.customer (30)
-   :              :     +- BroadcastExchange (54)
-   :              :        +- * SortMergeJoin LeftSemi (53)
-   :              :           :- * Sort (47)
-   :              :           :  +- Exchange (46)
-   :              :           :     +- * Filter (45)
-   :              :           :        +- * ColumnarToRow (44)
-   :              :           :           +- Scan parquet spark_catalog.default.customer (43)
-   :              :           +- * Sort (52)
-   :              :              +- * Project (51)
-   :              :                 +- * Filter (50)
-   :              :                    +- * HashAggregate (49)
-   :              :                       +- ReusedExchange (48)
-   :              +- ReusedExchange (57)
-   +- * HashAggregate (85)
-      +- Exchange (84)
-         +- * HashAggregate (83)
-            +- * Project (82)
-               +- * BroadcastHashJoin Inner BuildRight (81)
-                  :- * Project (79)
-                  :  +- * BroadcastHashJoin Inner BuildRight (78)
-                  :     :- * SortMergeJoin LeftSemi (76)
-                  :     :  :- * Sort (70)
-                  :     :  :  +- Exchange (69)
-                  :     :  :     +- * Project (68)
-                  :     :  :        +- * BroadcastHashJoin LeftSemi BuildRight (67)
-                  :     :  :           :- * Filter (65)
-                  :     :  :           :  +- * ColumnarToRow (64)
-                  :     :  :           :     +- Scan parquet spark_catalog.default.web_sales (63)
-                  :     :  :           +- ReusedExchange (66)
-                  :     :  +- * Sort (75)
-                  :     :     +- * Project (74)
-                  :     :        +- * Filter (73)
-                  :     :           +- * HashAggregate (72)
-                  :     :              +- ReusedExchange (71)
-                  :     +- ReusedExchange (77)
-                  +- ReusedExchange (80)
-=======
    :              :     :                                   +- Scan parquet default.customer (30)
    :              :     +- BroadcastExchange (46)
    :              :        +- * Filter (45)
@@ -117,10 +78,9 @@
                   :     :              +- ReusedExchange (63)
                   :     +- ReusedExchange (69)
                   +- ReusedExchange (72)
->>>>>>> 2ffd9892
-
-
-(1) Scan parquet spark_catalog.default.catalog_sales
+
+
+(1) Scan parquet default.catalog_sales
 Output [5]: [cs_bill_customer_sk#1, cs_item_sk#2, cs_quantity#3, cs_list_price#4, cs_sold_date_sk#5]
 Batched: true
 Location: InMemoryFileIndex []
@@ -135,7 +95,7 @@
 Input [5]: [cs_bill_customer_sk#1, cs_item_sk#2, cs_quantity#3, cs_list_price#4, cs_sold_date_sk#5]
 Condition : isnotnull(cs_bill_customer_sk#1)
 
-(4) Scan parquet spark_catalog.default.store_sales
+(4) Scan parquet default.store_sales
 Output [2]: [ss_item_sk#7, ss_sold_date_sk#8]
 Batched: true
 Location: InMemoryFileIndex []
@@ -156,14 +116,13 @@
 (8) BroadcastHashJoin [codegen id : 3]
 Left keys [1]: [ss_sold_date_sk#8]
 Right keys [1]: [d_date_sk#10]
-Join type: Inner
 Join condition: None
 
 (9) Project [codegen id : 3]
 Output [2]: [ss_item_sk#7, d_date#11]
 Input [4]: [ss_item_sk#7, ss_sold_date_sk#8, d_date_sk#10, d_date#11]
 
-(10) Scan parquet spark_catalog.default.item
+(10) Scan parquet default.item
 Output [2]: [i_item_sk#12, i_item_desc#13]
 Batched: true
 Location [not included in comparison]/{warehouse_dir}/item]
@@ -179,52 +138,50 @@
 
 (13) BroadcastExchange
 Input [2]: [i_item_sk#12, i_item_desc#13]
-Arguments: HashedRelationBroadcastMode(List(cast(input[0, int, false] as bigint)),false), [plan_id=1]
+Arguments: HashedRelationBroadcastMode(List(cast(input[0, int, false] as bigint)),false), [id=#14]
 
 (14) BroadcastHashJoin [codegen id : 3]
 Left keys [1]: [ss_item_sk#7]
 Right keys [1]: [i_item_sk#12]
-Join type: Inner
 Join condition: None
 
 (15) Project [codegen id : 3]
-Output [3]: [d_date#11, i_item_sk#12, substr(i_item_desc#13, 1, 30) AS _groupingexpression#14]
+Output [3]: [d_date#11, i_item_sk#12, substr(i_item_desc#13, 1, 30) AS _groupingexpression#15]
 Input [4]: [ss_item_sk#7, d_date#11, i_item_sk#12, i_item_desc#13]
 
 (16) HashAggregate [codegen id : 3]
-Input [3]: [d_date#11, i_item_sk#12, _groupingexpression#14]
-Keys [3]: [_groupingexpression#14, i_item_sk#12, d_date#11]
+Input [3]: [d_date#11, i_item_sk#12, _groupingexpression#15]
+Keys [3]: [_groupingexpression#15, i_item_sk#12, d_date#11]
 Functions [1]: [partial_count(1)]
-Aggregate Attributes [1]: [count#15]
-Results [4]: [_groupingexpression#14, i_item_sk#12, d_date#11, count#16]
+Aggregate Attributes [1]: [count#16]
+Results [4]: [_groupingexpression#15, i_item_sk#12, d_date#11, count#17]
 
 (17) Exchange
-Input [4]: [_groupingexpression#14, i_item_sk#12, d_date#11, count#16]
-Arguments: hashpartitioning(_groupingexpression#14, i_item_sk#12, d_date#11, 5), ENSURE_REQUIREMENTS, [plan_id=2]
+Input [4]: [_groupingexpression#15, i_item_sk#12, d_date#11, count#17]
+Arguments: hashpartitioning(_groupingexpression#15, i_item_sk#12, d_date#11, 5), ENSURE_REQUIREMENTS, [id=#18]
 
 (18) HashAggregate [codegen id : 4]
-Input [4]: [_groupingexpression#14, i_item_sk#12, d_date#11, count#16]
-Keys [3]: [_groupingexpression#14, i_item_sk#12, d_date#11]
+Input [4]: [_groupingexpression#15, i_item_sk#12, d_date#11, count#17]
+Keys [3]: [_groupingexpression#15, i_item_sk#12, d_date#11]
 Functions [1]: [count(1)]
-Aggregate Attributes [1]: [count(1)#17]
-Results [2]: [i_item_sk#12 AS item_sk#18, count(1)#17 AS cnt#19]
+Aggregate Attributes [1]: [count(1)#19]
+Results [2]: [i_item_sk#12 AS item_sk#20, count(1)#19 AS cnt#21]
 
 (19) Filter [codegen id : 4]
-Input [2]: [item_sk#18, cnt#19]
-Condition : (cnt#19 > 4)
+Input [2]: [item_sk#20, cnt#21]
+Condition : (cnt#21 > 4)
 
 (20) Project [codegen id : 4]
-Output [1]: [item_sk#18]
-Input [2]: [item_sk#18, cnt#19]
+Output [1]: [item_sk#20]
+Input [2]: [item_sk#20, cnt#21]
 
 (21) BroadcastExchange
-Input [1]: [item_sk#18]
-Arguments: HashedRelationBroadcastMode(List(cast(input[0, int, true] as bigint)),false), [plan_id=3]
+Input [1]: [item_sk#20]
+Arguments: HashedRelationBroadcastMode(List(cast(input[0, int, true] as bigint)),false), [id=#22]
 
 (22) BroadcastHashJoin [codegen id : 5]
 Left keys [1]: [cs_item_sk#2]
-Right keys [1]: [item_sk#18]
-Join type: LeftSemi
+Right keys [1]: [item_sk#20]
 Join condition: None
 
 (23) Project [codegen id : 5]
@@ -233,315 +190,124 @@
 
 (24) Exchange
 Input [4]: [cs_bill_customer_sk#1, cs_quantity#3, cs_list_price#4, cs_sold_date_sk#5]
-Arguments: hashpartitioning(cs_bill_customer_sk#1, 5), ENSURE_REQUIREMENTS, [plan_id=4]
+Arguments: hashpartitioning(cs_bill_customer_sk#1, 5), ENSURE_REQUIREMENTS, [id=#23]
 
 (25) Sort [codegen id : 6]
 Input [4]: [cs_bill_customer_sk#1, cs_quantity#3, cs_list_price#4, cs_sold_date_sk#5]
 Arguments: [cs_bill_customer_sk#1 ASC NULLS FIRST], false, 0
 
-(26) Scan parquet spark_catalog.default.store_sales
-Output [4]: [ss_customer_sk#20, ss_quantity#21, ss_sales_price#22, ss_sold_date_sk#23]
+(26) Scan parquet default.store_sales
+Output [4]: [ss_customer_sk#24, ss_quantity#25, ss_sales_price#26, ss_sold_date_sk#27]
 Batched: true
 Location [not included in comparison]/{warehouse_dir}/store_sales]
 PushedFilters: [IsNotNull(ss_customer_sk)]
 ReadSchema: struct<ss_customer_sk:int,ss_quantity:int,ss_sales_price:decimal(7,2)>
 
 (27) ColumnarToRow [codegen id : 8]
-Input [4]: [ss_customer_sk#20, ss_quantity#21, ss_sales_price#22, ss_sold_date_sk#23]
+Input [4]: [ss_customer_sk#24, ss_quantity#25, ss_sales_price#26, ss_sold_date_sk#27]
 
 (28) Filter [codegen id : 8]
-Input [4]: [ss_customer_sk#20, ss_quantity#21, ss_sales_price#22, ss_sold_date_sk#23]
-Condition : isnotnull(ss_customer_sk#20)
+Input [4]: [ss_customer_sk#24, ss_quantity#25, ss_sales_price#26, ss_sold_date_sk#27]
+Condition : isnotnull(ss_customer_sk#24)
 
 (29) Project [codegen id : 8]
-Output [3]: [ss_customer_sk#20, ss_quantity#21, ss_sales_price#22]
-Input [4]: [ss_customer_sk#20, ss_quantity#21, ss_sales_price#22, ss_sold_date_sk#23]
-
-(30) Scan parquet spark_catalog.default.customer
-Output [1]: [c_customer_sk#24]
+Output [3]: [ss_customer_sk#24, ss_quantity#25, ss_sales_price#26]
+Input [4]: [ss_customer_sk#24, ss_quantity#25, ss_sales_price#26, ss_sold_date_sk#27]
+
+(30) Scan parquet default.customer
+Output [1]: [c_customer_sk#28]
 Batched: true
 Location [not included in comparison]/{warehouse_dir}/customer]
 PushedFilters: [IsNotNull(c_customer_sk)]
 ReadSchema: struct<c_customer_sk:int>
 
 (31) ColumnarToRow [codegen id : 7]
-Input [1]: [c_customer_sk#24]
+Input [1]: [c_customer_sk#28]
 
 (32) Filter [codegen id : 7]
-Input [1]: [c_customer_sk#24]
-Condition : isnotnull(c_customer_sk#24)
+Input [1]: [c_customer_sk#28]
+Condition : isnotnull(c_customer_sk#28)
 
 (33) BroadcastExchange
-Input [1]: [c_customer_sk#24]
-Arguments: HashedRelationBroadcastMode(List(cast(input[0, int, false] as bigint)),false), [plan_id=5]
+Input [1]: [c_customer_sk#28]
+Arguments: HashedRelationBroadcastMode(List(cast(input[0, int, false] as bigint)),false), [id=#29]
 
 (34) BroadcastHashJoin [codegen id : 8]
-Left keys [1]: [ss_customer_sk#20]
-Right keys [1]: [c_customer_sk#24]
-Join type: Inner
+Left keys [1]: [ss_customer_sk#24]
+Right keys [1]: [c_customer_sk#28]
 Join condition: None
 
 (35) Project [codegen id : 8]
-Output [3]: [ss_quantity#21, ss_sales_price#22, c_customer_sk#24]
-Input [4]: [ss_customer_sk#20, ss_quantity#21, ss_sales_price#22, c_customer_sk#24]
+Output [3]: [ss_quantity#25, ss_sales_price#26, c_customer_sk#28]
+Input [4]: [ss_customer_sk#24, ss_quantity#25, ss_sales_price#26, c_customer_sk#28]
 
 (36) HashAggregate [codegen id : 8]
-Input [3]: [ss_quantity#21, ss_sales_price#22, c_customer_sk#24]
-Keys [1]: [c_customer_sk#24]
-Functions [1]: [partial_sum((cast(ss_quantity#21 as decimal(10,0)) * ss_sales_price#22))]
-Aggregate Attributes [2]: [sum#25, isEmpty#26]
-Results [3]: [c_customer_sk#24, sum#27, isEmpty#28]
+Input [3]: [ss_quantity#25, ss_sales_price#26, c_customer_sk#28]
+Keys [1]: [c_customer_sk#28]
+Functions [1]: [partial_sum(CheckOverflow((promote_precision(cast(ss_quantity#25 as decimal(12,2))) * promote_precision(cast(ss_sales_price#26 as decimal(12,2)))), DecimalType(18,2)))]
+Aggregate Attributes [2]: [sum#30, isEmpty#31]
+Results [3]: [c_customer_sk#28, sum#32, isEmpty#33]
 
 (37) Exchange
-Input [3]: [c_customer_sk#24, sum#27, isEmpty#28]
-Arguments: hashpartitioning(c_customer_sk#24, 5), ENSURE_REQUIREMENTS, [plan_id=6]
+Input [3]: [c_customer_sk#28, sum#32, isEmpty#33]
+Arguments: hashpartitioning(c_customer_sk#28, 5), ENSURE_REQUIREMENTS, [id=#34]
 
 (38) HashAggregate [codegen id : 9]
-Input [3]: [c_customer_sk#24, sum#27, isEmpty#28]
-Keys [1]: [c_customer_sk#24]
-Functions [1]: [sum((cast(ss_quantity#21 as decimal(10,0)) * ss_sales_price#22))]
-Aggregate Attributes [1]: [sum((cast(ss_quantity#21 as decimal(10,0)) * ss_sales_price#22))#29]
-Results [2]: [c_customer_sk#24, sum((cast(ss_quantity#21 as decimal(10,0)) * ss_sales_price#22))#29 AS ssales#30]
+Input [3]: [c_customer_sk#28, sum#32, isEmpty#33]
+Keys [1]: [c_customer_sk#28]
+Functions [1]: [sum(CheckOverflow((promote_precision(cast(ss_quantity#25 as decimal(12,2))) * promote_precision(cast(ss_sales_price#26 as decimal(12,2)))), DecimalType(18,2)))]
+Aggregate Attributes [1]: [sum(CheckOverflow((promote_precision(cast(ss_quantity#25 as decimal(12,2))) * promote_precision(cast(ss_sales_price#26 as decimal(12,2)))), DecimalType(18,2)))#35]
+Results [2]: [c_customer_sk#28, sum(CheckOverflow((promote_precision(cast(ss_quantity#25 as decimal(12,2))) * promote_precision(cast(ss_sales_price#26 as decimal(12,2)))), DecimalType(18,2)))#35 AS ssales#36]
 
 (39) Filter [codegen id : 9]
-Input [2]: [c_customer_sk#24, ssales#30]
-Condition : (isnotnull(ssales#30) AND (cast(ssales#30 as decimal(38,8)) > (0.500000 * Subquery scalar-subquery#31, [id=#32])))
+Input [2]: [c_customer_sk#28, ssales#36]
+Condition : (isnotnull(ssales#36) AND (cast(ssales#36 as decimal(38,8)) > CheckOverflow((0.500000 * promote_precision(cast(Subquery scalar-subquery#37, [id=#38] as decimal(32,6)))), DecimalType(38,8))))
 
 (40) Project [codegen id : 9]
-Output [1]: [c_customer_sk#24]
-Input [2]: [c_customer_sk#24, ssales#30]
+Output [1]: [c_customer_sk#28]
+Input [2]: [c_customer_sk#28, ssales#36]
 
 (41) Sort [codegen id : 9]
-Input [1]: [c_customer_sk#24]
-Arguments: [c_customer_sk#24 ASC NULLS FIRST], false, 0
+Input [1]: [c_customer_sk#28]
+Arguments: [c_customer_sk#28 ASC NULLS FIRST], false, 0
 
 (42) SortMergeJoin [codegen id : 12]
 Left keys [1]: [cs_bill_customer_sk#1]
-Right keys [1]: [c_customer_sk#24]
-Join type: LeftSemi
-Join condition: None
-
-(43) Scan parquet spark_catalog.default.customer
-Output [3]: [c_customer_sk#33, c_first_name#34, c_last_name#35]
+Right keys [1]: [c_customer_sk#28]
+Join condition: None
+
+(43) Scan parquet default.customer
+Output [3]: [c_customer_sk#39, c_first_name#40, c_last_name#41]
 Batched: true
 Location [not included in comparison]/{warehouse_dir}/customer]
 PushedFilters: [IsNotNull(c_customer_sk)]
 ReadSchema: struct<c_customer_sk:int,c_first_name:string,c_last_name:string>
 
 (44) ColumnarToRow [codegen id : 10]
-Input [3]: [c_customer_sk#33, c_first_name#34, c_last_name#35]
+Input [3]: [c_customer_sk#39, c_first_name#40, c_last_name#41]
 
 (45) Filter [codegen id : 10]
-Input [3]: [c_customer_sk#33, c_first_name#34, c_last_name#35]
-Condition : isnotnull(c_customer_sk#33)
-
-<<<<<<< HEAD
-(46) Exchange
-Input [3]: [c_customer_sk#33, c_first_name#34, c_last_name#35]
-Arguments: hashpartitioning(c_customer_sk#33, 5), ENSURE_REQUIREMENTS, [plan_id=7]
-
-(47) Sort [codegen id : 11]
-Input [3]: [c_customer_sk#33, c_first_name#34, c_last_name#35]
-Arguments: [c_customer_sk#33 ASC NULLS FIRST], false, 0
-
-(48) ReusedExchange [Reuses operator id: 37]
-Output [3]: [c_customer_sk#24, sum#27, isEmpty#28]
-
-(49) HashAggregate [codegen id : 14]
-Input [3]: [c_customer_sk#24, sum#27, isEmpty#28]
-Keys [1]: [c_customer_sk#24]
-Functions [1]: [sum((cast(ss_quantity#21 as decimal(10,0)) * ss_sales_price#22))]
-Aggregate Attributes [1]: [sum((cast(ss_quantity#21 as decimal(10,0)) * ss_sales_price#22))#29]
-Results [2]: [c_customer_sk#24, sum((cast(ss_quantity#21 as decimal(10,0)) * ss_sales_price#22))#29 AS ssales#30]
-
-(50) Filter [codegen id : 14]
-Input [2]: [c_customer_sk#24, ssales#30]
-Condition : (isnotnull(ssales#30) AND (cast(ssales#30 as decimal(38,8)) > (0.500000 * ReusedSubquery Subquery scalar-subquery#31, [id=#32])))
-
-(51) Project [codegen id : 14]
-Output [1]: [c_customer_sk#24]
-Input [2]: [c_customer_sk#24, ssales#30]
-
-(52) Sort [codegen id : 14]
-Input [1]: [c_customer_sk#24]
-Arguments: [c_customer_sk#24 ASC NULLS FIRST], false, 0
-
-(53) SortMergeJoin [codegen id : 15]
-Left keys [1]: [c_customer_sk#33]
-Right keys [1]: [c_customer_sk#24]
-Join type: LeftSemi
-Join condition: None
-
-(54) BroadcastExchange
-Input [3]: [c_customer_sk#33, c_first_name#34, c_last_name#35]
-Arguments: HashedRelationBroadcastMode(List(cast(input[0, int, false] as bigint)),false), [plan_id=8]
-
-(55) BroadcastHashJoin [codegen id : 17]
-=======
+Input [3]: [c_customer_sk#39, c_first_name#40, c_last_name#41]
+Condition : isnotnull(c_customer_sk#39)
+
 (46) BroadcastExchange
 Input [3]: [c_customer_sk#39, c_first_name#40, c_last_name#41]
 Arguments: HashedRelationBroadcastMode(List(cast(input[0, int, false] as bigint)),false), [id=#42]
 
 (47) BroadcastHashJoin [codegen id : 12]
->>>>>>> 2ffd9892
 Left keys [1]: [cs_bill_customer_sk#1]
-Right keys [1]: [c_customer_sk#33]
-Join type: Inner
-Join condition: None
-
-<<<<<<< HEAD
-(56) Project [codegen id : 17]
-Output [5]: [cs_quantity#3, cs_list_price#4, cs_sold_date_sk#5, c_first_name#34, c_last_name#35]
-Input [7]: [cs_bill_customer_sk#1, cs_quantity#3, cs_list_price#4, cs_sold_date_sk#5, c_customer_sk#33, c_first_name#34, c_last_name#35]
-
-(57) ReusedExchange [Reuses operator id: 92]
-Output [1]: [d_date_sk#36]
-=======
+Right keys [1]: [c_customer_sk#39]
+Join condition: None
+
 (48) Project [codegen id : 12]
 Output [5]: [cs_quantity#3, cs_list_price#4, cs_sold_date_sk#5, c_first_name#40, c_last_name#41]
 Input [7]: [cs_bill_customer_sk#1, cs_quantity#3, cs_list_price#4, cs_sold_date_sk#5, c_customer_sk#39, c_first_name#40, c_last_name#41]
 
 (49) ReusedExchange [Reuses operator id: 84]
 Output [1]: [d_date_sk#43]
->>>>>>> 2ffd9892
 
 (50) BroadcastHashJoin [codegen id : 12]
 Left keys [1]: [cs_sold_date_sk#5]
-<<<<<<< HEAD
-Right keys [1]: [d_date_sk#36]
-Join type: Inner
-Join condition: None
-
-(59) Project [codegen id : 17]
-Output [4]: [cs_quantity#3, cs_list_price#4, c_first_name#34, c_last_name#35]
-Input [6]: [cs_quantity#3, cs_list_price#4, cs_sold_date_sk#5, c_first_name#34, c_last_name#35, d_date_sk#36]
-
-(60) HashAggregate [codegen id : 17]
-Input [4]: [cs_quantity#3, cs_list_price#4, c_first_name#34, c_last_name#35]
-Keys [2]: [c_last_name#35, c_first_name#34]
-Functions [1]: [partial_sum((cast(cs_quantity#3 as decimal(10,0)) * cs_list_price#4))]
-Aggregate Attributes [2]: [sum#37, isEmpty#38]
-Results [4]: [c_last_name#35, c_first_name#34, sum#39, isEmpty#40]
-
-(61) Exchange
-Input [4]: [c_last_name#35, c_first_name#34, sum#39, isEmpty#40]
-Arguments: hashpartitioning(c_last_name#35, c_first_name#34, 5), ENSURE_REQUIREMENTS, [plan_id=9]
-
-(62) HashAggregate [codegen id : 18]
-Input [4]: [c_last_name#35, c_first_name#34, sum#39, isEmpty#40]
-Keys [2]: [c_last_name#35, c_first_name#34]
-Functions [1]: [sum((cast(cs_quantity#3 as decimal(10,0)) * cs_list_price#4))]
-Aggregate Attributes [1]: [sum((cast(cs_quantity#3 as decimal(10,0)) * cs_list_price#4))#41]
-Results [3]: [c_last_name#35, c_first_name#34, sum((cast(cs_quantity#3 as decimal(10,0)) * cs_list_price#4))#41 AS sales#42]
-
-(63) Scan parquet spark_catalog.default.web_sales
-Output [5]: [ws_item_sk#43, ws_bill_customer_sk#44, ws_quantity#45, ws_list_price#46, ws_sold_date_sk#47]
-Batched: true
-Location: InMemoryFileIndex []
-PartitionFilters: [isnotnull(ws_sold_date_sk#47), dynamicpruningexpression(ws_sold_date_sk#47 IN dynamicpruning#6)]
-PushedFilters: [IsNotNull(ws_bill_customer_sk)]
-ReadSchema: struct<ws_item_sk:int,ws_bill_customer_sk:int,ws_quantity:int,ws_list_price:decimal(7,2)>
-
-(64) ColumnarToRow [codegen id : 23]
-Input [5]: [ws_item_sk#43, ws_bill_customer_sk#44, ws_quantity#45, ws_list_price#46, ws_sold_date_sk#47]
-
-(65) Filter [codegen id : 23]
-Input [5]: [ws_item_sk#43, ws_bill_customer_sk#44, ws_quantity#45, ws_list_price#46, ws_sold_date_sk#47]
-Condition : isnotnull(ws_bill_customer_sk#44)
-
-(66) ReusedExchange [Reuses operator id: 21]
-Output [1]: [item_sk#18]
-
-(67) BroadcastHashJoin [codegen id : 23]
-Left keys [1]: [ws_item_sk#43]
-Right keys [1]: [item_sk#18]
-Join type: LeftSemi
-Join condition: None
-
-(68) Project [codegen id : 23]
-Output [4]: [ws_bill_customer_sk#44, ws_quantity#45, ws_list_price#46, ws_sold_date_sk#47]
-Input [5]: [ws_item_sk#43, ws_bill_customer_sk#44, ws_quantity#45, ws_list_price#46, ws_sold_date_sk#47]
-
-(69) Exchange
-Input [4]: [ws_bill_customer_sk#44, ws_quantity#45, ws_list_price#46, ws_sold_date_sk#47]
-Arguments: hashpartitioning(ws_bill_customer_sk#44, 5), ENSURE_REQUIREMENTS, [plan_id=10]
-
-(70) Sort [codegen id : 24]
-Input [4]: [ws_bill_customer_sk#44, ws_quantity#45, ws_list_price#46, ws_sold_date_sk#47]
-Arguments: [ws_bill_customer_sk#44 ASC NULLS FIRST], false, 0
-
-(71) ReusedExchange [Reuses operator id: 37]
-Output [3]: [c_customer_sk#24, sum#27, isEmpty#28]
-
-(72) HashAggregate [codegen id : 27]
-Input [3]: [c_customer_sk#24, sum#27, isEmpty#28]
-Keys [1]: [c_customer_sk#24]
-Functions [1]: [sum((cast(ss_quantity#21 as decimal(10,0)) * ss_sales_price#22))]
-Aggregate Attributes [1]: [sum((cast(ss_quantity#21 as decimal(10,0)) * ss_sales_price#22))#29]
-Results [2]: [c_customer_sk#24, sum((cast(ss_quantity#21 as decimal(10,0)) * ss_sales_price#22))#29 AS ssales#30]
-
-(73) Filter [codegen id : 27]
-Input [2]: [c_customer_sk#24, ssales#30]
-Condition : (isnotnull(ssales#30) AND (cast(ssales#30 as decimal(38,8)) > (0.500000 * ReusedSubquery Subquery scalar-subquery#31, [id=#32])))
-
-(74) Project [codegen id : 27]
-Output [1]: [c_customer_sk#24]
-Input [2]: [c_customer_sk#24, ssales#30]
-
-(75) Sort [codegen id : 27]
-Input [1]: [c_customer_sk#24]
-Arguments: [c_customer_sk#24 ASC NULLS FIRST], false, 0
-
-(76) SortMergeJoin [codegen id : 35]
-Left keys [1]: [ws_bill_customer_sk#44]
-Right keys [1]: [c_customer_sk#24]
-Join type: LeftSemi
-Join condition: None
-
-(77) ReusedExchange [Reuses operator id: 54]
-Output [3]: [c_customer_sk#48, c_first_name#49, c_last_name#50]
-
-(78) BroadcastHashJoin [codegen id : 35]
-Left keys [1]: [ws_bill_customer_sk#44]
-Right keys [1]: [c_customer_sk#48]
-Join type: Inner
-Join condition: None
-
-(79) Project [codegen id : 35]
-Output [5]: [ws_quantity#45, ws_list_price#46, ws_sold_date_sk#47, c_first_name#49, c_last_name#50]
-Input [7]: [ws_bill_customer_sk#44, ws_quantity#45, ws_list_price#46, ws_sold_date_sk#47, c_customer_sk#48, c_first_name#49, c_last_name#50]
-
-(80) ReusedExchange [Reuses operator id: 92]
-Output [1]: [d_date_sk#51]
-
-(81) BroadcastHashJoin [codegen id : 35]
-Left keys [1]: [ws_sold_date_sk#47]
-Right keys [1]: [d_date_sk#51]
-Join type: Inner
-Join condition: None
-
-(82) Project [codegen id : 35]
-Output [4]: [ws_quantity#45, ws_list_price#46, c_first_name#49, c_last_name#50]
-Input [6]: [ws_quantity#45, ws_list_price#46, ws_sold_date_sk#47, c_first_name#49, c_last_name#50, d_date_sk#51]
-
-(83) HashAggregate [codegen id : 35]
-Input [4]: [ws_quantity#45, ws_list_price#46, c_first_name#49, c_last_name#50]
-Keys [2]: [c_last_name#50, c_first_name#49]
-Functions [1]: [partial_sum((cast(ws_quantity#45 as decimal(10,0)) * ws_list_price#46))]
-Aggregate Attributes [2]: [sum#52, isEmpty#53]
-Results [4]: [c_last_name#50, c_first_name#49, sum#54, isEmpty#55]
-
-(84) Exchange
-Input [4]: [c_last_name#50, c_first_name#49, sum#54, isEmpty#55]
-Arguments: hashpartitioning(c_last_name#50, c_first_name#49, 5), ENSURE_REQUIREMENTS, [plan_id=11]
-
-(85) HashAggregate [codegen id : 36]
-Input [4]: [c_last_name#50, c_first_name#49, sum#54, isEmpty#55]
-Keys [2]: [c_last_name#50, c_first_name#49]
-Functions [1]: [sum((cast(ws_quantity#45 as decimal(10,0)) * ws_list_price#46))]
-Aggregate Attributes [1]: [sum((cast(ws_quantity#45 as decimal(10,0)) * ws_list_price#46))#56]
-Results [3]: [c_last_name#50, c_first_name#49, sum((cast(ws_quantity#45 as decimal(10,0)) * ws_list_price#46))#56 AS sales#57]
-=======
 Right keys [1]: [d_date_sk#43]
 Join condition: None
 
@@ -670,34 +436,16 @@
 Functions [1]: [sum(CheckOverflow((promote_precision(cast(ws_quantity#53 as decimal(12,2))) * promote_precision(cast(ws_list_price#54 as decimal(12,2)))), DecimalType(18,2)))]
 Aggregate Attributes [1]: [sum(CheckOverflow((promote_precision(cast(ws_quantity#53 as decimal(12,2))) * promote_precision(cast(ws_list_price#54 as decimal(12,2)))), DecimalType(18,2)))#68]
 Results [3]: [c_last_name#61, c_first_name#60, sum(CheckOverflow((promote_precision(cast(ws_quantity#53 as decimal(12,2))) * promote_precision(cast(ws_list_price#54 as decimal(12,2)))), DecimalType(18,2)))#68 AS sales#69]
->>>>>>> 2ffd9892
 
 (78) Union
 
-<<<<<<< HEAD
-(87) TakeOrderedAndProject
-Input [3]: [c_last_name#35, c_first_name#34, sales#42]
-Arguments: 100, [c_last_name#35 ASC NULLS FIRST, c_first_name#34 ASC NULLS FIRST, sales#42 ASC NULLS FIRST], [c_last_name#35, c_first_name#34, sales#42]
-=======
 (79) TakeOrderedAndProject
 Input [3]: [c_last_name#41, c_first_name#40, sales#50]
 Arguments: 100, [c_last_name#41 ASC NULLS FIRST, c_first_name#40 ASC NULLS FIRST, sales#50 ASC NULLS FIRST], [c_last_name#41, c_first_name#40, sales#50]
->>>>>>> 2ffd9892
 
 ===== Subqueries =====
 
 Subquery:1 Hosting operator id = 1 Hosting Expression = cs_sold_date_sk#5 IN dynamicpruning#6
-<<<<<<< HEAD
-BroadcastExchange (92)
-+- * Project (91)
-   +- * Filter (90)
-      +- * ColumnarToRow (89)
-         +- Scan parquet spark_catalog.default.date_dim (88)
-
-
-(88) Scan parquet spark_catalog.default.date_dim
-Output [3]: [d_date_sk#36, d_year#58, d_moy#59]
-=======
 BroadcastExchange (84)
 +- * Project (83)
    +- * Filter (82)
@@ -707,39 +455,11 @@
 
 (80) Scan parquet default.date_dim
 Output [3]: [d_date_sk#43, d_year#70, d_moy#71]
->>>>>>> 2ffd9892
 Batched: true
 Location [not included in comparison]/{warehouse_dir}/date_dim]
 PushedFilters: [IsNotNull(d_year), IsNotNull(d_moy), EqualTo(d_year,2000), EqualTo(d_moy,2), IsNotNull(d_date_sk)]
 ReadSchema: struct<d_date_sk:int,d_year:int,d_moy:int>
 
-<<<<<<< HEAD
-(89) ColumnarToRow [codegen id : 1]
-Input [3]: [d_date_sk#36, d_year#58, d_moy#59]
-
-(90) Filter [codegen id : 1]
-Input [3]: [d_date_sk#36, d_year#58, d_moy#59]
-Condition : ((((isnotnull(d_year#58) AND isnotnull(d_moy#59)) AND (d_year#58 = 2000)) AND (d_moy#59 = 2)) AND isnotnull(d_date_sk#36))
-
-(91) Project [codegen id : 1]
-Output [1]: [d_date_sk#36]
-Input [3]: [d_date_sk#36, d_year#58, d_moy#59]
-
-(92) BroadcastExchange
-Input [1]: [d_date_sk#36]
-Arguments: HashedRelationBroadcastMode(List(cast(input[0, int, true] as bigint)),false), [plan_id=12]
-
-Subquery:2 Hosting operator id = 4 Hosting Expression = ss_sold_date_sk#8 IN dynamicpruning#9
-BroadcastExchange (97)
-+- * Project (96)
-   +- * Filter (95)
-      +- * ColumnarToRow (94)
-         +- Scan parquet spark_catalog.default.date_dim (93)
-
-
-(93) Scan parquet spark_catalog.default.date_dim
-Output [3]: [d_date_sk#10, d_date#11, d_year#60]
-=======
 (81) ColumnarToRow [codegen id : 1]
 Input [3]: [d_date_sk#43, d_year#70, d_moy#71]
 
@@ -765,147 +485,24 @@
 
 (85) Scan parquet default.date_dim
 Output [3]: [d_date_sk#10, d_date#11, d_year#73]
->>>>>>> 2ffd9892
 Batched: true
 Location [not included in comparison]/{warehouse_dir}/date_dim]
 PushedFilters: [In(d_year, [2000,2001,2002,2003]), IsNotNull(d_date_sk)]
 ReadSchema: struct<d_date_sk:int,d_date:date,d_year:int>
 
-<<<<<<< HEAD
-(94) ColumnarToRow [codegen id : 1]
-Input [3]: [d_date_sk#10, d_date#11, d_year#60]
-
-(95) Filter [codegen id : 1]
-Input [3]: [d_date_sk#10, d_date#11, d_year#60]
-Condition : (d_year#60 IN (2000,2001,2002,2003) AND isnotnull(d_date_sk#10))
-=======
 (86) ColumnarToRow [codegen id : 1]
 Input [3]: [d_date_sk#10, d_date#11, d_year#73]
 
 (87) Filter [codegen id : 1]
 Input [3]: [d_date_sk#10, d_date#11, d_year#73]
 Condition : (d_year#73 IN (2000,2001,2002,2003) AND isnotnull(d_date_sk#10))
->>>>>>> 2ffd9892
 
 (88) Project [codegen id : 1]
 Output [2]: [d_date_sk#10, d_date#11]
-<<<<<<< HEAD
-Input [3]: [d_date_sk#10, d_date#11, d_year#60]
-=======
 Input [3]: [d_date_sk#10, d_date#11, d_year#73]
->>>>>>> 2ffd9892
 
 (89) BroadcastExchange
 Input [2]: [d_date_sk#10, d_date#11]
-<<<<<<< HEAD
-Arguments: HashedRelationBroadcastMode(List(cast(input[0, int, true] as bigint)),false), [plan_id=13]
-
-Subquery:3 Hosting operator id = 39 Hosting Expression = Subquery scalar-subquery#31, [id=#32]
-* HashAggregate (112)
-+- Exchange (111)
-   +- * HashAggregate (110)
-      +- * HashAggregate (109)
-         +- Exchange (108)
-            +- * HashAggregate (107)
-               +- * Project (106)
-                  +- * BroadcastHashJoin Inner BuildRight (105)
-                     :- * Project (103)
-                     :  +- * BroadcastHashJoin Inner BuildRight (102)
-                     :     :- * Filter (100)
-                     :     :  +- * ColumnarToRow (99)
-                     :     :     +- Scan parquet spark_catalog.default.store_sales (98)
-                     :     +- ReusedExchange (101)
-                     +- ReusedExchange (104)
-
-
-(98) Scan parquet spark_catalog.default.store_sales
-Output [4]: [ss_customer_sk#61, ss_quantity#62, ss_sales_price#63, ss_sold_date_sk#64]
-Batched: true
-Location: InMemoryFileIndex []
-PartitionFilters: [isnotnull(ss_sold_date_sk#64), dynamicpruningexpression(ss_sold_date_sk#64 IN dynamicpruning#65)]
-PushedFilters: [IsNotNull(ss_customer_sk)]
-ReadSchema: struct<ss_customer_sk:int,ss_quantity:int,ss_sales_price:decimal(7,2)>
-
-(99) ColumnarToRow [codegen id : 3]
-Input [4]: [ss_customer_sk#61, ss_quantity#62, ss_sales_price#63, ss_sold_date_sk#64]
-
-(100) Filter [codegen id : 3]
-Input [4]: [ss_customer_sk#61, ss_quantity#62, ss_sales_price#63, ss_sold_date_sk#64]
-Condition : isnotnull(ss_customer_sk#61)
-
-(101) ReusedExchange [Reuses operator id: 33]
-Output [1]: [c_customer_sk#66]
-
-(102) BroadcastHashJoin [codegen id : 3]
-Left keys [1]: [ss_customer_sk#61]
-Right keys [1]: [c_customer_sk#66]
-Join type: Inner
-Join condition: None
-
-(103) Project [codegen id : 3]
-Output [4]: [ss_quantity#62, ss_sales_price#63, ss_sold_date_sk#64, c_customer_sk#66]
-Input [5]: [ss_customer_sk#61, ss_quantity#62, ss_sales_price#63, ss_sold_date_sk#64, c_customer_sk#66]
-
-(104) ReusedExchange [Reuses operator id: 117]
-Output [1]: [d_date_sk#67]
-
-(105) BroadcastHashJoin [codegen id : 3]
-Left keys [1]: [ss_sold_date_sk#64]
-Right keys [1]: [d_date_sk#67]
-Join type: Inner
-Join condition: None
-
-(106) Project [codegen id : 3]
-Output [3]: [ss_quantity#62, ss_sales_price#63, c_customer_sk#66]
-Input [5]: [ss_quantity#62, ss_sales_price#63, ss_sold_date_sk#64, c_customer_sk#66, d_date_sk#67]
-
-(107) HashAggregate [codegen id : 3]
-Input [3]: [ss_quantity#62, ss_sales_price#63, c_customer_sk#66]
-Keys [1]: [c_customer_sk#66]
-Functions [1]: [partial_sum((cast(ss_quantity#62 as decimal(10,0)) * ss_sales_price#63))]
-Aggregate Attributes [2]: [sum#68, isEmpty#69]
-Results [3]: [c_customer_sk#66, sum#70, isEmpty#71]
-
-(108) Exchange
-Input [3]: [c_customer_sk#66, sum#70, isEmpty#71]
-Arguments: hashpartitioning(c_customer_sk#66, 5), ENSURE_REQUIREMENTS, [plan_id=14]
-
-(109) HashAggregate [codegen id : 4]
-Input [3]: [c_customer_sk#66, sum#70, isEmpty#71]
-Keys [1]: [c_customer_sk#66]
-Functions [1]: [sum((cast(ss_quantity#62 as decimal(10,0)) * ss_sales_price#63))]
-Aggregate Attributes [1]: [sum((cast(ss_quantity#62 as decimal(10,0)) * ss_sales_price#63))#72]
-Results [1]: [sum((cast(ss_quantity#62 as decimal(10,0)) * ss_sales_price#63))#72 AS csales#73]
-
-(110) HashAggregate [codegen id : 4]
-Input [1]: [csales#73]
-Keys: []
-Functions [1]: [partial_max(csales#73)]
-Aggregate Attributes [1]: [max#74]
-Results [1]: [max#75]
-
-(111) Exchange
-Input [1]: [max#75]
-Arguments: SinglePartition, ENSURE_REQUIREMENTS, [plan_id=15]
-
-(112) HashAggregate [codegen id : 5]
-Input [1]: [max#75]
-Keys: []
-Functions [1]: [max(csales#73)]
-Aggregate Attributes [1]: [max(csales#73)#76]
-Results [1]: [max(csales#73)#76 AS tpcds_cmax#77]
-
-Subquery:4 Hosting operator id = 98 Hosting Expression = ss_sold_date_sk#64 IN dynamicpruning#65
-BroadcastExchange (117)
-+- * Project (116)
-   +- * Filter (115)
-      +- * ColumnarToRow (114)
-         +- Scan parquet spark_catalog.default.date_dim (113)
-
-
-(113) Scan parquet spark_catalog.default.date_dim
-Output [2]: [d_date_sk#67, d_year#78]
-=======
 Arguments: HashedRelationBroadcastMode(List(cast(input[0, int, true] as bigint)),false), [id=#74]
 
 Subquery:3 Hosting operator id = 39 Hosting Expression = Subquery scalar-subquery#37, [id=#38]
@@ -1011,34 +608,11 @@
 
 (105) Scan parquet default.date_dim
 Output [2]: [d_date_sk#81, d_year#94]
->>>>>>> 2ffd9892
 Batched: true
 Location [not included in comparison]/{warehouse_dir}/date_dim]
 PushedFilters: [In(d_year, [2000,2001,2002,2003]), IsNotNull(d_date_sk)]
 ReadSchema: struct<d_date_sk:int,d_year:int>
 
-<<<<<<< HEAD
-(114) ColumnarToRow [codegen id : 1]
-Input [2]: [d_date_sk#67, d_year#78]
-
-(115) Filter [codegen id : 1]
-Input [2]: [d_date_sk#67, d_year#78]
-Condition : (d_year#78 IN (2000,2001,2002,2003) AND isnotnull(d_date_sk#67))
-
-(116) Project [codegen id : 1]
-Output [1]: [d_date_sk#67]
-Input [2]: [d_date_sk#67, d_year#78]
-
-(117) BroadcastExchange
-Input [1]: [d_date_sk#67]
-Arguments: HashedRelationBroadcastMode(List(cast(input[0, int, true] as bigint)),false), [plan_id=16]
-
-Subquery:5 Hosting operator id = 50 Hosting Expression = ReusedSubquery Subquery scalar-subquery#31, [id=#32]
-
-Subquery:6 Hosting operator id = 63 Hosting Expression = ws_sold_date_sk#47 IN dynamicpruning#6
-
-Subquery:7 Hosting operator id = 73 Hosting Expression = ReusedSubquery Subquery scalar-subquery#31, [id=#32]
-=======
 (106) ColumnarToRow [codegen id : 1]
 Input [2]: [d_date_sk#81, d_year#94]
 
@@ -1057,5 +631,4 @@
 Subquery:5 Hosting operator id = 55 Hosting Expression = ws_sold_date_sk#55 IN dynamicpruning#6
 
 Subquery:6 Hosting operator id = 65 Hosting Expression = ReusedSubquery Subquery scalar-subquery#37, [id=#38]
->>>>>>> 2ffd9892
-
+
